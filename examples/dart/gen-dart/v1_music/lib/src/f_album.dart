--- conflicted
+++ resolved
@@ -61,45 +61,27 @@
     switch (fieldID) {
       case TRACKS:
         if (value == null) {
-<<<<<<< HEAD
           tracks = null;
         } else if (value is List<t_v1_music.Track>) {
           tracks = value;
-=======
-          unsetTracks();
-        } else {
-          this.tracks = value as List<t_v1_music.Track>;
->>>>>>> f2938997
         }
 
         break;
 
       case DURATION:
         if (value == null) {
-<<<<<<< HEAD
           duration = null;
         } else if (value is double) {
           duration = value;
-=======
-          unsetDuration();
-        } else {
-          this.duration = value as double;
->>>>>>> f2938997
         }
 
         break;
 
       case ASIN:
         if (value == null) {
-<<<<<<< HEAD
           aSIN = null;
         } else if (value is String) {
           aSIN = value;
-=======
-          unsetASIN();
-        } else {
-          this.aSIN = value as String;
->>>>>>> f2938997
         }
 
         break;
