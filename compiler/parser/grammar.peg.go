--- conflicted
+++ resolved
@@ -137,71 +137,38 @@
 		},
 		{
 			name: "SyntaxError",
-<<<<<<< HEAD
-			pos:  position{line: 144, col: 1, offset: 4607},
+			pos:  position{line: 152, col: 1, offset: 4824},
 			expr: &actionExpr{
-				pos: position{line: 144, col: 15, offset: 4623},
+				pos: position{line: 152, col: 16, offset: 4839},
 				run: (*parser).callonSyntaxError1,
 				expr: &anyMatcher{
-					line: 144, col: 15, offset: 4623,
-=======
-			pos:  position{line: 156, col: 1, offset: 5040},
+					line: 152, col: 16, offset: 4839,
+				},
+			},
+		},
+		{
+			name: "Statement",
+			pos:  position{line: 156, col: 1, offset: 4897},
 			expr: &actionExpr{
-				pos: position{line: 156, col: 16, offset: 5055},
-				run: (*parser).callonSyntaxError1,
-				expr: &anyMatcher{
-					line: 156, col: 16, offset: 5055,
->>>>>>> 00ccbf47
-				},
-			},
-		},
-		{
-			name: "Statement",
-<<<<<<< HEAD
-			pos:  position{line: 148, col: 1, offset: 4681},
-			expr: &actionExpr{
-				pos: position{line: 148, col: 13, offset: 4695},
+				pos: position{line: 156, col: 14, offset: 4910},
 				run: (*parser).callonStatement1,
 				expr: &seqExpr{
-					pos: position{line: 148, col: 13, offset: 4695},
+					pos: position{line: 156, col: 14, offset: 4910},
 					exprs: []interface{}{
 						&labeledExpr{
-							pos:   position{line: 148, col: 13, offset: 4695},
+							pos:   position{line: 156, col: 14, offset: 4910},
 							label: "docstr",
 							expr: &zeroOrOneExpr{
-								pos: position{line: 148, col: 20, offset: 4702},
+								pos: position{line: 156, col: 21, offset: 4917},
 								expr: &seqExpr{
-									pos: position{line: 148, col: 21, offset: 4703},
+									pos: position{line: 156, col: 22, offset: 4918},
 									exprs: []interface{}{
 										&ruleRefExpr{
-											pos:  position{line: 148, col: 21, offset: 4703},
+											pos:  position{line: 156, col: 22, offset: 4918},
 											name: "DocString",
 										},
 										&ruleRefExpr{
-											pos:  position{line: 148, col: 31, offset: 4713},
-=======
-			pos:  position{line: 160, col: 1, offset: 5113},
-			expr: &actionExpr{
-				pos: position{line: 160, col: 14, offset: 5126},
-				run: (*parser).callonStatement1,
-				expr: &seqExpr{
-					pos: position{line: 160, col: 14, offset: 5126},
-					exprs: []interface{}{
-						&labeledExpr{
-							pos:   position{line: 160, col: 14, offset: 5126},
-							label: "docstr",
-							expr: &zeroOrOneExpr{
-								pos: position{line: 160, col: 21, offset: 5133},
-								expr: &seqExpr{
-									pos: position{line: 160, col: 22, offset: 5134},
-									exprs: []interface{}{
-										&ruleRefExpr{
-											pos:  position{line: 160, col: 22, offset: 5134},
-											name: "DocString",
-										},
-										&ruleRefExpr{
-											pos:  position{line: 160, col: 32, offset: 5144},
->>>>>>> 00ccbf47
+											pos:  position{line: 156, col: 32, offset: 4928},
 											name: "__",
 										},
 									},
@@ -209,31 +176,17 @@
 							},
 						},
 						&labeledExpr{
-<<<<<<< HEAD
-							pos:   position{line: 148, col: 36, offset: 4718},
+							pos:   position{line: 156, col: 37, offset: 4933},
 							label: "statement",
 							expr: &choiceExpr{
-								pos: position{line: 148, col: 47, offset: 4729},
+								pos: position{line: 156, col: 48, offset: 4944},
 								alternatives: []interface{}{
 									&ruleRefExpr{
-										pos:  position{line: 148, col: 47, offset: 4729},
+										pos:  position{line: 156, col: 48, offset: 4944},
 										name: "ThriftStatement",
 									},
 									&ruleRefExpr{
-										pos:  position{line: 148, col: 65, offset: 4747},
-=======
-							pos:   position{line: 160, col: 37, offset: 5149},
-							label: "statement",
-							expr: &choiceExpr{
-								pos: position{line: 160, col: 48, offset: 5160},
-								alternatives: []interface{}{
-									&ruleRefExpr{
-										pos:  position{line: 160, col: 48, offset: 5160},
-										name: "ThriftStatement",
-									},
-									&ruleRefExpr{
-										pos:  position{line: 160, col: 66, offset: 5178},
->>>>>>> 00ccbf47
+										pos:  position{line: 156, col: 66, offset: 4962},
 										name: "FrugalStatement",
 									},
 								},
@@ -245,85 +198,44 @@
 		},
 		{
 			name: "ThriftStatement",
-<<<<<<< HEAD
-			pos:  position{line: 161, col: 1, offset: 5218},
+			pos:  position{line: 169, col: 1, offset: 5433},
 			expr: &choiceExpr{
-				pos: position{line: 161, col: 19, offset: 5238},
+				pos: position{line: 169, col: 20, offset: 5452},
 				alternatives: []interface{}{
 					&ruleRefExpr{
-						pos:  position{line: 161, col: 19, offset: 5238},
+						pos:  position{line: 169, col: 20, offset: 5452},
 						name: "Include",
 					},
 					&ruleRefExpr{
-						pos:  position{line: 161, col: 29, offset: 5248},
+						pos:  position{line: 169, col: 30, offset: 5462},
 						name: "Namespace",
 					},
 					&ruleRefExpr{
-						pos:  position{line: 161, col: 41, offset: 5260},
+						pos:  position{line: 169, col: 42, offset: 5474},
 						name: "Const",
 					},
 					&ruleRefExpr{
-						pos:  position{line: 161, col: 49, offset: 5268},
+						pos:  position{line: 169, col: 50, offset: 5482},
 						name: "Enum",
 					},
 					&ruleRefExpr{
-						pos:  position{line: 161, col: 56, offset: 5275},
+						pos:  position{line: 169, col: 57, offset: 5489},
 						name: "TypeDef",
 					},
 					&ruleRefExpr{
-						pos:  position{line: 161, col: 66, offset: 5285},
+						pos:  position{line: 169, col: 67, offset: 5499},
 						name: "Struct",
 					},
 					&ruleRefExpr{
-						pos:  position{line: 161, col: 75, offset: 5294},
+						pos:  position{line: 169, col: 76, offset: 5508},
 						name: "Exception",
 					},
 					&ruleRefExpr{
-						pos:  position{line: 161, col: 87, offset: 5306},
+						pos:  position{line: 169, col: 88, offset: 5520},
 						name: "Union",
 					},
 					&ruleRefExpr{
-						pos:  position{line: 161, col: 95, offset: 5314},
-=======
-			pos:  position{line: 173, col: 1, offset: 5649},
-			expr: &choiceExpr{
-				pos: position{line: 173, col: 20, offset: 5668},
-				alternatives: []interface{}{
-					&ruleRefExpr{
-						pos:  position{line: 173, col: 20, offset: 5668},
-						name: "Include",
-					},
-					&ruleRefExpr{
-						pos:  position{line: 173, col: 30, offset: 5678},
-						name: "Namespace",
-					},
-					&ruleRefExpr{
-						pos:  position{line: 173, col: 42, offset: 5690},
-						name: "Const",
-					},
-					&ruleRefExpr{
-						pos:  position{line: 173, col: 50, offset: 5698},
-						name: "Enum",
-					},
-					&ruleRefExpr{
-						pos:  position{line: 173, col: 57, offset: 5705},
-						name: "TypeDef",
-					},
-					&ruleRefExpr{
-						pos:  position{line: 173, col: 67, offset: 5715},
-						name: "Struct",
-					},
-					&ruleRefExpr{
-						pos:  position{line: 173, col: 76, offset: 5724},
-						name: "Exception",
-					},
-					&ruleRefExpr{
-						pos:  position{line: 173, col: 88, offset: 5736},
-						name: "Union",
-					},
-					&ruleRefExpr{
-						pos:  position{line: 173, col: 96, offset: 5744},
->>>>>>> 00ccbf47
+						pos:  position{line: 169, col: 96, offset: 5528},
 						name: "Service",
 					},
 				},
@@ -331,59 +243,32 @@
 		},
 		{
 			name: "Include",
-<<<<<<< HEAD
-			pos:  position{line: 163, col: 1, offset: 5323},
+			pos:  position{line: 171, col: 1, offset: 5537},
 			expr: &actionExpr{
-				pos: position{line: 163, col: 11, offset: 5335},
+				pos: position{line: 171, col: 12, offset: 5548},
 				run: (*parser).callonInclude1,
 				expr: &seqExpr{
-					pos: position{line: 163, col: 11, offset: 5335},
+					pos: position{line: 171, col: 12, offset: 5548},
 					exprs: []interface{}{
 						&litMatcher{
-							pos:        position{line: 163, col: 11, offset: 5335},
-=======
-			pos:  position{line: 175, col: 1, offset: 5753},
-			expr: &actionExpr{
-				pos: position{line: 175, col: 12, offset: 5764},
-				run: (*parser).callonInclude1,
-				expr: &seqExpr{
-					pos: position{line: 175, col: 12, offset: 5764},
-					exprs: []interface{}{
-						&litMatcher{
-							pos:        position{line: 175, col: 12, offset: 5764},
->>>>>>> 00ccbf47
+							pos:        position{line: 171, col: 12, offset: 5548},
 							val:        "include",
 							ignoreCase: false,
 						},
 						&ruleRefExpr{
-<<<<<<< HEAD
-							pos:  position{line: 163, col: 21, offset: 5345},
+							pos:  position{line: 171, col: 22, offset: 5558},
 							name: "_",
 						},
 						&labeledExpr{
-							pos:   position{line: 163, col: 23, offset: 5347},
+							pos:   position{line: 171, col: 24, offset: 5560},
 							label: "file",
 							expr: &ruleRefExpr{
-								pos:  position{line: 163, col: 28, offset: 5352},
-=======
-							pos:  position{line: 175, col: 22, offset: 5774},
-							name: "_",
-						},
-						&labeledExpr{
-							pos:   position{line: 175, col: 24, offset: 5776},
-							label: "file",
-							expr: &ruleRefExpr{
-								pos:  position{line: 175, col: 29, offset: 5781},
->>>>>>> 00ccbf47
+								pos:  position{line: 171, col: 29, offset: 5565},
 								name: "Literal",
 							},
 						},
 						&ruleRefExpr{
-<<<<<<< HEAD
-							pos:  position{line: 163, col: 36, offset: 5360},
-=======
-							pos:  position{line: 175, col: 37, offset: 5789},
->>>>>>> 00ccbf47
+							pos:  position{line: 171, col: 37, offset: 5573},
 							name: "EOS",
 						},
 					},
@@ -392,54 +277,29 @@
 		},
 		{
 			name: "Namespace",
-<<<<<<< HEAD
-			pos:  position{line: 171, col: 1, offset: 5537},
+			pos:  position{line: 179, col: 1, offset: 5750},
 			expr: &actionExpr{
-				pos: position{line: 171, col: 13, offset: 5551},
+				pos: position{line: 179, col: 14, offset: 5763},
 				run: (*parser).callonNamespace1,
 				expr: &seqExpr{
-					pos: position{line: 171, col: 13, offset: 5551},
+					pos: position{line: 179, col: 14, offset: 5763},
 					exprs: []interface{}{
 						&litMatcher{
-							pos:        position{line: 171, col: 13, offset: 5551},
-=======
-			pos:  position{line: 183, col: 1, offset: 5966},
-			expr: &actionExpr{
-				pos: position{line: 183, col: 14, offset: 5979},
-				run: (*parser).callonNamespace1,
-				expr: &seqExpr{
-					pos: position{line: 183, col: 14, offset: 5979},
-					exprs: []interface{}{
-						&litMatcher{
-							pos:        position{line: 183, col: 14, offset: 5979},
->>>>>>> 00ccbf47
+							pos:        position{line: 179, col: 14, offset: 5763},
 							val:        "namespace",
 							ignoreCase: false,
 						},
 						&ruleRefExpr{
-<<<<<<< HEAD
-							pos:  position{line: 171, col: 25, offset: 5563},
+							pos:  position{line: 179, col: 26, offset: 5775},
 							name: "_",
 						},
 						&labeledExpr{
-							pos:   position{line: 171, col: 27, offset: 5565},
+							pos:   position{line: 179, col: 28, offset: 5777},
 							label: "scope",
 							expr: &oneOrMoreExpr{
-								pos: position{line: 171, col: 33, offset: 5571},
+								pos: position{line: 179, col: 34, offset: 5783},
 								expr: &charClassMatcher{
-									pos:        position{line: 171, col: 33, offset: 5571},
-=======
-							pos:  position{line: 183, col: 26, offset: 5991},
-							name: "_",
-						},
-						&labeledExpr{
-							pos:   position{line: 183, col: 28, offset: 5993},
-							label: "scope",
-							expr: &oneOrMoreExpr{
-								pos: position{line: 183, col: 34, offset: 5999},
-								expr: &charClassMatcher{
-									pos:        position{line: 183, col: 34, offset: 5999},
->>>>>>> 00ccbf47
+									pos:        position{line: 179, col: 34, offset: 5783},
 									val:        "[*a-z.-]",
 									chars:      []rune{'*', '.', '-'},
 									ranges:     []rune{'a', 'z'},
@@ -449,34 +309,19 @@
 							},
 						},
 						&ruleRefExpr{
-<<<<<<< HEAD
-							pos:  position{line: 171, col: 43, offset: 5581},
+							pos:  position{line: 179, col: 44, offset: 5793},
 							name: "_",
 						},
 						&labeledExpr{
-							pos:   position{line: 171, col: 45, offset: 5583},
+							pos:   position{line: 179, col: 46, offset: 5795},
 							label: "ns",
 							expr: &ruleRefExpr{
-								pos:  position{line: 171, col: 48, offset: 5586},
-=======
-							pos:  position{line: 183, col: 44, offset: 6009},
-							name: "_",
-						},
-						&labeledExpr{
-							pos:   position{line: 183, col: 46, offset: 6011},
-							label: "ns",
-							expr: &ruleRefExpr{
-								pos:  position{line: 183, col: 49, offset: 6014},
->>>>>>> 00ccbf47
+								pos:  position{line: 179, col: 49, offset: 5798},
 								name: "Identifier",
 							},
 						},
 						&ruleRefExpr{
-<<<<<<< HEAD
-							pos:  position{line: 171, col: 59, offset: 5597},
-=======
-							pos:  position{line: 183, col: 60, offset: 6025},
->>>>>>> 00ccbf47
+							pos:  position{line: 179, col: 60, offset: 5809},
 							name: "EOS",
 						},
 					},
@@ -485,2483 +330,1496 @@
 		},
 		{
 			name: "Const",
-<<<<<<< HEAD
-			pos:  position{line: 178, col: 1, offset: 5722},
+			pos:  position{line: 186, col: 1, offset: 5934},
 			expr: &actionExpr{
-				pos: position{line: 178, col: 9, offset: 5732},
+				pos: position{line: 186, col: 10, offset: 5943},
 				run: (*parser).callonConst1,
 				expr: &seqExpr{
-					pos: position{line: 178, col: 9, offset: 5732},
+					pos: position{line: 186, col: 10, offset: 5943},
 					exprs: []interface{}{
 						&litMatcher{
-							pos:        position{line: 178, col: 9, offset: 5732},
-=======
-			pos:  position{line: 190, col: 1, offset: 6150},
-			expr: &actionExpr{
-				pos: position{line: 190, col: 10, offset: 6159},
-				run: (*parser).callonConst1,
-				expr: &seqExpr{
-					pos: position{line: 190, col: 10, offset: 6159},
-					exprs: []interface{}{
-						&litMatcher{
-							pos:        position{line: 190, col: 10, offset: 6159},
->>>>>>> 00ccbf47
+							pos:        position{line: 186, col: 10, offset: 5943},
 							val:        "const",
 							ignoreCase: false,
 						},
 						&ruleRefExpr{
-<<<<<<< HEAD
-							pos:  position{line: 178, col: 17, offset: 5740},
+							pos:  position{line: 186, col: 18, offset: 5951},
 							name: "_",
 						},
 						&labeledExpr{
-							pos:   position{line: 178, col: 19, offset: 5742},
+							pos:   position{line: 186, col: 20, offset: 5953},
 							label: "typ",
 							expr: &ruleRefExpr{
-								pos:  position{line: 178, col: 23, offset: 5746},
-=======
-							pos:  position{line: 190, col: 18, offset: 6167},
+								pos:  position{line: 186, col: 24, offset: 5957},
+								name: "FieldType",
+							},
+						},
+						&ruleRefExpr{
+							pos:  position{line: 186, col: 34, offset: 5967},
 							name: "_",
 						},
 						&labeledExpr{
-							pos:   position{line: 190, col: 20, offset: 6169},
+							pos:   position{line: 186, col: 36, offset: 5969},
+							label: "name",
+							expr: &ruleRefExpr{
+								pos:  position{line: 186, col: 41, offset: 5974},
+								name: "Identifier",
+							},
+						},
+						&ruleRefExpr{
+							pos:  position{line: 186, col: 52, offset: 5985},
+							name: "_",
+						},
+						&litMatcher{
+							pos:        position{line: 186, col: 54, offset: 5987},
+							val:        "=",
+							ignoreCase: false,
+						},
+						&ruleRefExpr{
+							pos:  position{line: 186, col: 58, offset: 5991},
+							name: "_",
+						},
+						&labeledExpr{
+							pos:   position{line: 186, col: 60, offset: 5993},
+							label: "value",
+							expr: &ruleRefExpr{
+								pos:  position{line: 186, col: 66, offset: 5999},
+								name: "ConstValue",
+							},
+						},
+						&ruleRefExpr{
+							pos:  position{line: 186, col: 77, offset: 6010},
+							name: "EOS",
+						},
+					},
+				},
+			},
+		},
+		{
+			name: "Enum",
+			pos:  position{line: 194, col: 1, offset: 6142},
+			expr: &actionExpr{
+				pos: position{line: 194, col: 9, offset: 6150},
+				run: (*parser).callonEnum1,
+				expr: &seqExpr{
+					pos: position{line: 194, col: 9, offset: 6150},
+					exprs: []interface{}{
+						&litMatcher{
+							pos:        position{line: 194, col: 9, offset: 6150},
+							val:        "enum",
+							ignoreCase: false,
+						},
+						&ruleRefExpr{
+							pos:  position{line: 194, col: 16, offset: 6157},
+							name: "_",
+						},
+						&labeledExpr{
+							pos:   position{line: 194, col: 18, offset: 6159},
+							label: "name",
+							expr: &ruleRefExpr{
+								pos:  position{line: 194, col: 23, offset: 6164},
+								name: "Identifier",
+							},
+						},
+						&ruleRefExpr{
+							pos:  position{line: 194, col: 34, offset: 6175},
+							name: "__",
+						},
+						&litMatcher{
+							pos:        position{line: 194, col: 37, offset: 6178},
+							val:        "{",
+							ignoreCase: false,
+						},
+						&ruleRefExpr{
+							pos:  position{line: 194, col: 41, offset: 6182},
+							name: "__",
+						},
+						&labeledExpr{
+							pos:   position{line: 194, col: 44, offset: 6185},
+							label: "values",
+							expr: &zeroOrMoreExpr{
+								pos: position{line: 194, col: 51, offset: 6192},
+								expr: &seqExpr{
+									pos: position{line: 194, col: 52, offset: 6193},
+									exprs: []interface{}{
+										&ruleRefExpr{
+											pos:  position{line: 194, col: 52, offset: 6193},
+											name: "EnumValue",
+										},
+										&ruleRefExpr{
+											pos:  position{line: 194, col: 62, offset: 6203},
+											name: "__",
+										},
+									},
+								},
+							},
+						},
+						&litMatcher{
+							pos:        position{line: 194, col: 67, offset: 6208},
+							val:        "}",
+							ignoreCase: false,
+						},
+						&ruleRefExpr{
+							pos:  position{line: 194, col: 71, offset: 6212},
+							name: "_",
+						},
+						&labeledExpr{
+							pos:   position{line: 194, col: 73, offset: 6214},
+							label: "annotations",
+							expr: &zeroOrOneExpr{
+								pos: position{line: 194, col: 85, offset: 6226},
+								expr: &ruleRefExpr{
+									pos:  position{line: 194, col: 85, offset: 6226},
+									name: "TypeAnnotations",
+								},
+							},
+						},
+						&ruleRefExpr{
+							pos:  position{line: 194, col: 102, offset: 6243},
+							name: "EOS",
+						},
+					},
+				},
+			},
+		},
+		{
+			name: "EnumValue",
+			pos:  position{line: 218, col: 1, offset: 6905},
+			expr: &actionExpr{
+				pos: position{line: 218, col: 14, offset: 6918},
+				run: (*parser).callonEnumValue1,
+				expr: &seqExpr{
+					pos: position{line: 218, col: 14, offset: 6918},
+					exprs: []interface{}{
+						&labeledExpr{
+							pos:   position{line: 218, col: 14, offset: 6918},
+							label: "docstr",
+							expr: &zeroOrOneExpr{
+								pos: position{line: 218, col: 21, offset: 6925},
+								expr: &seqExpr{
+									pos: position{line: 218, col: 22, offset: 6926},
+									exprs: []interface{}{
+										&ruleRefExpr{
+											pos:  position{line: 218, col: 22, offset: 6926},
+											name: "DocString",
+										},
+										&ruleRefExpr{
+											pos:  position{line: 218, col: 32, offset: 6936},
+											name: "__",
+										},
+									},
+								},
+							},
+						},
+						&labeledExpr{
+							pos:   position{line: 218, col: 37, offset: 6941},
+							label: "name",
+							expr: &ruleRefExpr{
+								pos:  position{line: 218, col: 42, offset: 6946},
+								name: "Identifier",
+							},
+						},
+						&ruleRefExpr{
+							pos:  position{line: 218, col: 53, offset: 6957},
+							name: "_",
+						},
+						&labeledExpr{
+							pos:   position{line: 218, col: 55, offset: 6959},
+							label: "value",
+							expr: &zeroOrOneExpr{
+								pos: position{line: 218, col: 61, offset: 6965},
+								expr: &seqExpr{
+									pos: position{line: 218, col: 62, offset: 6966},
+									exprs: []interface{}{
+										&litMatcher{
+											pos:        position{line: 218, col: 62, offset: 6966},
+											val:        "=",
+											ignoreCase: false,
+										},
+										&ruleRefExpr{
+											pos:  position{line: 218, col: 66, offset: 6970},
+											name: "_",
+										},
+										&ruleRefExpr{
+											pos:  position{line: 218, col: 68, offset: 6972},
+											name: "IntConstant",
+										},
+									},
+								},
+							},
+						},
+						&ruleRefExpr{
+							pos:  position{line: 218, col: 82, offset: 6986},
+							name: "_",
+						},
+						&labeledExpr{
+							pos:   position{line: 218, col: 84, offset: 6988},
+							label: "annotations",
+							expr: &zeroOrOneExpr{
+								pos: position{line: 218, col: 96, offset: 7000},
+								expr: &ruleRefExpr{
+									pos:  position{line: 218, col: 96, offset: 7000},
+									name: "TypeAnnotations",
+								},
+							},
+						},
+						&zeroOrOneExpr{
+							pos: position{line: 218, col: 113, offset: 7017},
+							expr: &ruleRefExpr{
+								pos:  position{line: 218, col: 113, offset: 7017},
+								name: "ListSeparator",
+							},
+						},
+					},
+				},
+			},
+		},
+		{
+			name: "TypeDef",
+			pos:  position{line: 234, col: 1, offset: 7415},
+			expr: &actionExpr{
+				pos: position{line: 234, col: 12, offset: 7426},
+				run: (*parser).callonTypeDef1,
+				expr: &seqExpr{
+					pos: position{line: 234, col: 12, offset: 7426},
+					exprs: []interface{}{
+						&litMatcher{
+							pos:        position{line: 234, col: 12, offset: 7426},
+							val:        "typedef",
+							ignoreCase: false,
+						},
+						&ruleRefExpr{
+							pos:  position{line: 234, col: 22, offset: 7436},
+							name: "_",
+						},
+						&labeledExpr{
+							pos:   position{line: 234, col: 24, offset: 7438},
 							label: "typ",
 							expr: &ruleRefExpr{
-								pos:  position{line: 190, col: 24, offset: 6173},
->>>>>>> 00ccbf47
+								pos:  position{line: 234, col: 28, offset: 7442},
 								name: "FieldType",
 							},
 						},
 						&ruleRefExpr{
-<<<<<<< HEAD
-							pos:  position{line: 178, col: 33, offset: 5756},
+							pos:  position{line: 234, col: 38, offset: 7452},
 							name: "_",
 						},
 						&labeledExpr{
-							pos:   position{line: 178, col: 35, offset: 5758},
+							pos:   position{line: 234, col: 40, offset: 7454},
 							label: "name",
 							expr: &ruleRefExpr{
-								pos:  position{line: 178, col: 40, offset: 5763},
-=======
-							pos:  position{line: 190, col: 34, offset: 6183},
+								pos:  position{line: 234, col: 45, offset: 7459},
+								name: "Identifier",
+							},
+						},
+						&ruleRefExpr{
+							pos:  position{line: 234, col: 56, offset: 7470},
 							name: "_",
 						},
 						&labeledExpr{
-							pos:   position{line: 190, col: 36, offset: 6185},
+							pos:   position{line: 234, col: 58, offset: 7472},
+							label: "annotations",
+							expr: &zeroOrOneExpr{
+								pos: position{line: 234, col: 70, offset: 7484},
+								expr: &ruleRefExpr{
+									pos:  position{line: 234, col: 70, offset: 7484},
+									name: "TypeAnnotations",
+								},
+							},
+						},
+						&ruleRefExpr{
+							pos:  position{line: 234, col: 87, offset: 7501},
+							name: "EOS",
+						},
+					},
+				},
+			},
+		},
+		{
+			name: "Struct",
+			pos:  position{line: 242, col: 1, offset: 7673},
+			expr: &actionExpr{
+				pos: position{line: 242, col: 11, offset: 7683},
+				run: (*parser).callonStruct1,
+				expr: &seqExpr{
+					pos: position{line: 242, col: 11, offset: 7683},
+					exprs: []interface{}{
+						&litMatcher{
+							pos:        position{line: 242, col: 11, offset: 7683},
+							val:        "struct",
+							ignoreCase: false,
+						},
+						&ruleRefExpr{
+							pos:  position{line: 242, col: 20, offset: 7692},
+							name: "_",
+						},
+						&labeledExpr{
+							pos:   position{line: 242, col: 22, offset: 7694},
+							label: "st",
+							expr: &ruleRefExpr{
+								pos:  position{line: 242, col: 25, offset: 7697},
+								name: "StructLike",
+							},
+						},
+					},
+				},
+			},
+		},
+		{
+			name: "Exception",
+			pos:  position{line: 243, col: 1, offset: 7737},
+			expr: &actionExpr{
+				pos: position{line: 243, col: 14, offset: 7750},
+				run: (*parser).callonException1,
+				expr: &seqExpr{
+					pos: position{line: 243, col: 14, offset: 7750},
+					exprs: []interface{}{
+						&litMatcher{
+							pos:        position{line: 243, col: 14, offset: 7750},
+							val:        "exception",
+							ignoreCase: false,
+						},
+						&ruleRefExpr{
+							pos:  position{line: 243, col: 26, offset: 7762},
+							name: "_",
+						},
+						&labeledExpr{
+							pos:   position{line: 243, col: 28, offset: 7764},
+							label: "st",
+							expr: &ruleRefExpr{
+								pos:  position{line: 243, col: 31, offset: 7767},
+								name: "StructLike",
+							},
+						},
+					},
+				},
+			},
+		},
+		{
+			name: "Union",
+			pos:  position{line: 244, col: 1, offset: 7818},
+			expr: &actionExpr{
+				pos: position{line: 244, col: 10, offset: 7827},
+				run: (*parser).callonUnion1,
+				expr: &seqExpr{
+					pos: position{line: 244, col: 10, offset: 7827},
+					exprs: []interface{}{
+						&litMatcher{
+							pos:        position{line: 244, col: 10, offset: 7827},
+							val:        "union",
+							ignoreCase: false,
+						},
+						&ruleRefExpr{
+							pos:  position{line: 244, col: 18, offset: 7835},
+							name: "_",
+						},
+						&labeledExpr{
+							pos:   position{line: 244, col: 20, offset: 7837},
+							label: "st",
+							expr: &ruleRefExpr{
+								pos:  position{line: 244, col: 23, offset: 7840},
+								name: "StructLike",
+							},
+						},
+					},
+				},
+			},
+		},
+		{
+			name: "StructLike",
+			pos:  position{line: 245, col: 1, offset: 7887},
+			expr: &actionExpr{
+				pos: position{line: 245, col: 15, offset: 7901},
+				run: (*parser).callonStructLike1,
+				expr: &seqExpr{
+					pos: position{line: 245, col: 15, offset: 7901},
+					exprs: []interface{}{
+						&labeledExpr{
+							pos:   position{line: 245, col: 15, offset: 7901},
 							label: "name",
 							expr: &ruleRefExpr{
-								pos:  position{line: 190, col: 41, offset: 6190},
->>>>>>> 00ccbf47
+								pos:  position{line: 245, col: 20, offset: 7906},
 								name: "Identifier",
 							},
 						},
 						&ruleRefExpr{
-<<<<<<< HEAD
-							pos:  position{line: 178, col: 51, offset: 5774},
+							pos:  position{line: 245, col: 31, offset: 7917},
+							name: "__",
+						},
+						&litMatcher{
+							pos:        position{line: 245, col: 34, offset: 7920},
+							val:        "{",
+							ignoreCase: false,
+						},
+						&ruleRefExpr{
+							pos:  position{line: 245, col: 38, offset: 7924},
+							name: "__",
+						},
+						&labeledExpr{
+							pos:   position{line: 245, col: 41, offset: 7927},
+							label: "fields",
+							expr: &ruleRefExpr{
+								pos:  position{line: 245, col: 48, offset: 7934},
+								name: "FieldList",
+							},
+						},
+						&litMatcher{
+							pos:        position{line: 245, col: 58, offset: 7944},
+							val:        "}",
+							ignoreCase: false,
+						},
+						&ruleRefExpr{
+							pos:  position{line: 245, col: 62, offset: 7948},
 							name: "_",
 						},
-						&litMatcher{
-							pos:        position{line: 178, col: 53, offset: 5776},
-=======
-							pos:  position{line: 190, col: 52, offset: 6201},
+						&labeledExpr{
+							pos:   position{line: 245, col: 64, offset: 7950},
+							label: "annotations",
+							expr: &zeroOrOneExpr{
+								pos: position{line: 245, col: 76, offset: 7962},
+								expr: &ruleRefExpr{
+									pos:  position{line: 245, col: 76, offset: 7962},
+									name: "TypeAnnotations",
+								},
+							},
+						},
+						&ruleRefExpr{
+							pos:  position{line: 245, col: 93, offset: 7979},
+							name: "EOS",
+						},
+					},
+				},
+			},
+		},
+		{
+			name: "FieldList",
+			pos:  position{line: 256, col: 1, offset: 8196},
+			expr: &actionExpr{
+				pos: position{line: 256, col: 14, offset: 8209},
+				run: (*parser).callonFieldList1,
+				expr: &labeledExpr{
+					pos:   position{line: 256, col: 14, offset: 8209},
+					label: "fields",
+					expr: &zeroOrMoreExpr{
+						pos: position{line: 256, col: 21, offset: 8216},
+						expr: &seqExpr{
+							pos: position{line: 256, col: 22, offset: 8217},
+							exprs: []interface{}{
+								&ruleRefExpr{
+									pos:  position{line: 256, col: 22, offset: 8217},
+									name: "Field",
+								},
+								&ruleRefExpr{
+									pos:  position{line: 256, col: 28, offset: 8223},
+									name: "__",
+								},
+							},
+						},
+					},
+				},
+			},
+		},
+		{
+			name: "Field",
+			pos:  position{line: 265, col: 1, offset: 8404},
+			expr: &actionExpr{
+				pos: position{line: 265, col: 10, offset: 8413},
+				run: (*parser).callonField1,
+				expr: &seqExpr{
+					pos: position{line: 265, col: 10, offset: 8413},
+					exprs: []interface{}{
+						&labeledExpr{
+							pos:   position{line: 265, col: 10, offset: 8413},
+							label: "docstr",
+							expr: &zeroOrOneExpr{
+								pos: position{line: 265, col: 17, offset: 8420},
+								expr: &seqExpr{
+									pos: position{line: 265, col: 18, offset: 8421},
+									exprs: []interface{}{
+										&ruleRefExpr{
+											pos:  position{line: 265, col: 18, offset: 8421},
+											name: "DocString",
+										},
+										&ruleRefExpr{
+											pos:  position{line: 265, col: 28, offset: 8431},
+											name: "__",
+										},
+									},
+								},
+							},
+						},
+						&labeledExpr{
+							pos:   position{line: 265, col: 33, offset: 8436},
+							label: "id",
+							expr: &ruleRefExpr{
+								pos:  position{line: 265, col: 36, offset: 8439},
+								name: "IntConstant",
+							},
+						},
+						&ruleRefExpr{
+							pos:  position{line: 265, col: 48, offset: 8451},
 							name: "_",
 						},
 						&litMatcher{
-							pos:        position{line: 190, col: 54, offset: 6203},
->>>>>>> 00ccbf47
-							val:        "=",
-							ignoreCase: false,
-						},
-						&ruleRefExpr{
-<<<<<<< HEAD
-							pos:  position{line: 178, col: 57, offset: 5780},
+							pos:        position{line: 265, col: 50, offset: 8453},
+							val:        ":",
+							ignoreCase: false,
+						},
+						&ruleRefExpr{
+							pos:  position{line: 265, col: 54, offset: 8457},
 							name: "_",
 						},
 						&labeledExpr{
-							pos:   position{line: 178, col: 59, offset: 5782},
+							pos:   position{line: 265, col: 56, offset: 8459},
+							label: "mod",
+							expr: &zeroOrOneExpr{
+								pos: position{line: 265, col: 60, offset: 8463},
+								expr: &ruleRefExpr{
+									pos:  position{line: 265, col: 60, offset: 8463},
+									name: "FieldModifier",
+								},
+							},
+						},
+						&ruleRefExpr{
+							pos:  position{line: 265, col: 75, offset: 8478},
+							name: "_",
+						},
+						&labeledExpr{
+							pos:   position{line: 265, col: 77, offset: 8480},
+							label: "typ",
+							expr: &ruleRefExpr{
+								pos:  position{line: 265, col: 81, offset: 8484},
+								name: "FieldType",
+							},
+						},
+						&ruleRefExpr{
+							pos:  position{line: 265, col: 91, offset: 8494},
+							name: "_",
+						},
+						&labeledExpr{
+							pos:   position{line: 265, col: 93, offset: 8496},
+							label: "name",
+							expr: &ruleRefExpr{
+								pos:  position{line: 265, col: 98, offset: 8501},
+								name: "Identifier",
+							},
+						},
+						&ruleRefExpr{
+							pos:  position{line: 265, col: 109, offset: 8512},
+							name: "__",
+						},
+						&labeledExpr{
+							pos:   position{line: 265, col: 112, offset: 8515},
+							label: "def",
+							expr: &zeroOrOneExpr{
+								pos: position{line: 265, col: 116, offset: 8519},
+								expr: &seqExpr{
+									pos: position{line: 265, col: 117, offset: 8520},
+									exprs: []interface{}{
+										&litMatcher{
+											pos:        position{line: 265, col: 117, offset: 8520},
+											val:        "=",
+											ignoreCase: false,
+										},
+										&ruleRefExpr{
+											pos:  position{line: 265, col: 121, offset: 8524},
+											name: "_",
+										},
+										&ruleRefExpr{
+											pos:  position{line: 265, col: 123, offset: 8526},
+											name: "ConstValue",
+										},
+									},
+								},
+							},
+						},
+						&ruleRefExpr{
+							pos:  position{line: 265, col: 136, offset: 8539},
+							name: "_",
+						},
+						&labeledExpr{
+							pos:   position{line: 265, col: 138, offset: 8541},
+							label: "annotations",
+							expr: &zeroOrOneExpr{
+								pos: position{line: 265, col: 150, offset: 8553},
+								expr: &ruleRefExpr{
+									pos:  position{line: 265, col: 150, offset: 8553},
+									name: "TypeAnnotations",
+								},
+							},
+						},
+						&zeroOrOneExpr{
+							pos: position{line: 265, col: 167, offset: 8570},
+							expr: &ruleRefExpr{
+								pos:  position{line: 265, col: 167, offset: 8570},
+								name: "ListSeparator",
+							},
+						},
+					},
+				},
+			},
+		},
+		{
+			name: "FieldModifier",
+			pos:  position{line: 288, col: 1, offset: 9102},
+			expr: &actionExpr{
+				pos: position{line: 288, col: 18, offset: 9119},
+				run: (*parser).callonFieldModifier1,
+				expr: &choiceExpr{
+					pos: position{line: 288, col: 19, offset: 9120},
+					alternatives: []interface{}{
+						&litMatcher{
+							pos:        position{line: 288, col: 19, offset: 9120},
+							val:        "required",
+							ignoreCase: false,
+						},
+						&litMatcher{
+							pos:        position{line: 288, col: 32, offset: 9133},
+							val:        "optional",
+							ignoreCase: false,
+						},
+					},
+				},
+			},
+		},
+		{
+			name: "Service",
+			pos:  position{line: 296, col: 1, offset: 9276},
+			expr: &actionExpr{
+				pos: position{line: 296, col: 12, offset: 9287},
+				run: (*parser).callonService1,
+				expr: &seqExpr{
+					pos: position{line: 296, col: 12, offset: 9287},
+					exprs: []interface{}{
+						&litMatcher{
+							pos:        position{line: 296, col: 12, offset: 9287},
+							val:        "service",
+							ignoreCase: false,
+						},
+						&ruleRefExpr{
+							pos:  position{line: 296, col: 22, offset: 9297},
+							name: "_",
+						},
+						&labeledExpr{
+							pos:   position{line: 296, col: 24, offset: 9299},
+							label: "name",
+							expr: &ruleRefExpr{
+								pos:  position{line: 296, col: 29, offset: 9304},
+								name: "Identifier",
+							},
+						},
+						&ruleRefExpr{
+							pos:  position{line: 296, col: 40, offset: 9315},
+							name: "_",
+						},
+						&labeledExpr{
+							pos:   position{line: 296, col: 42, offset: 9317},
+							label: "extends",
+							expr: &zeroOrOneExpr{
+								pos: position{line: 296, col: 50, offset: 9325},
+								expr: &seqExpr{
+									pos: position{line: 296, col: 51, offset: 9326},
+									exprs: []interface{}{
+										&litMatcher{
+											pos:        position{line: 296, col: 51, offset: 9326},
+											val:        "extends",
+											ignoreCase: false,
+										},
+										&ruleRefExpr{
+											pos:  position{line: 296, col: 61, offset: 9336},
+											name: "__",
+										},
+										&ruleRefExpr{
+											pos:  position{line: 296, col: 64, offset: 9339},
+											name: "Identifier",
+										},
+										&ruleRefExpr{
+											pos:  position{line: 296, col: 75, offset: 9350},
+											name: "__",
+										},
+									},
+								},
+							},
+						},
+						&ruleRefExpr{
+							pos:  position{line: 296, col: 80, offset: 9355},
+							name: "__",
+						},
+						&litMatcher{
+							pos:        position{line: 296, col: 83, offset: 9358},
+							val:        "{",
+							ignoreCase: false,
+						},
+						&ruleRefExpr{
+							pos:  position{line: 296, col: 87, offset: 9362},
+							name: "__",
+						},
+						&labeledExpr{
+							pos:   position{line: 296, col: 90, offset: 9365},
+							label: "methods",
+							expr: &zeroOrMoreExpr{
+								pos: position{line: 296, col: 98, offset: 9373},
+								expr: &seqExpr{
+									pos: position{line: 296, col: 99, offset: 9374},
+									exprs: []interface{}{
+										&ruleRefExpr{
+											pos:  position{line: 296, col: 99, offset: 9374},
+											name: "Function",
+										},
+										&ruleRefExpr{
+											pos:  position{line: 296, col: 108, offset: 9383},
+											name: "__",
+										},
+									},
+								},
+							},
+						},
+						&choiceExpr{
+							pos: position{line: 296, col: 114, offset: 9389},
+							alternatives: []interface{}{
+								&litMatcher{
+									pos:        position{line: 296, col: 114, offset: 9389},
+									val:        "}",
+									ignoreCase: false,
+								},
+								&ruleRefExpr{
+									pos:  position{line: 296, col: 120, offset: 9395},
+									name: "EndOfServiceError",
+								},
+							},
+						},
+						&ruleRefExpr{
+							pos:  position{line: 296, col: 139, offset: 9414},
+							name: "_",
+						},
+						&labeledExpr{
+							pos:   position{line: 296, col: 141, offset: 9416},
+							label: "annotations",
+							expr: &zeroOrOneExpr{
+								pos: position{line: 296, col: 153, offset: 9428},
+								expr: &ruleRefExpr{
+									pos:  position{line: 296, col: 153, offset: 9428},
+									name: "TypeAnnotations",
+								},
+							},
+						},
+						&ruleRefExpr{
+							pos:  position{line: 296, col: 170, offset: 9445},
+							name: "EOS",
+						},
+					},
+				},
+			},
+		},
+		{
+			name: "EndOfServiceError",
+			pos:  position{line: 313, col: 1, offset: 9886},
+			expr: &actionExpr{
+				pos: position{line: 313, col: 22, offset: 9907},
+				run: (*parser).callonEndOfServiceError1,
+				expr: &anyMatcher{
+					line: 313, col: 22, offset: 9907,
+				},
+			},
+		},
+		{
+			name: "Function",
+			pos:  position{line: 317, col: 1, offset: 9976},
+			expr: &actionExpr{
+				pos: position{line: 317, col: 13, offset: 9988},
+				run: (*parser).callonFunction1,
+				expr: &seqExpr{
+					pos: position{line: 317, col: 13, offset: 9988},
+					exprs: []interface{}{
+						&labeledExpr{
+							pos:   position{line: 317, col: 13, offset: 9988},
+							label: "docstr",
+							expr: &zeroOrOneExpr{
+								pos: position{line: 317, col: 20, offset: 9995},
+								expr: &seqExpr{
+									pos: position{line: 317, col: 21, offset: 9996},
+									exprs: []interface{}{
+										&ruleRefExpr{
+											pos:  position{line: 317, col: 21, offset: 9996},
+											name: "DocString",
+										},
+										&ruleRefExpr{
+											pos:  position{line: 317, col: 31, offset: 10006},
+											name: "__",
+										},
+									},
+								},
+							},
+						},
+						&labeledExpr{
+							pos:   position{line: 317, col: 36, offset: 10011},
+							label: "oneway",
+							expr: &zeroOrOneExpr{
+								pos: position{line: 317, col: 43, offset: 10018},
+								expr: &seqExpr{
+									pos: position{line: 317, col: 44, offset: 10019},
+									exprs: []interface{}{
+										&litMatcher{
+											pos:        position{line: 317, col: 44, offset: 10019},
+											val:        "oneway",
+											ignoreCase: false,
+										},
+										&ruleRefExpr{
+											pos:  position{line: 317, col: 53, offset: 10028},
+											name: "__",
+										},
+									},
+								},
+							},
+						},
+						&labeledExpr{
+							pos:   position{line: 317, col: 58, offset: 10033},
+							label: "typ",
+							expr: &ruleRefExpr{
+								pos:  position{line: 317, col: 62, offset: 10037},
+								name: "FunctionType",
+							},
+						},
+						&ruleRefExpr{
+							pos:  position{line: 317, col: 75, offset: 10050},
+							name: "__",
+						},
+						&labeledExpr{
+							pos:   position{line: 317, col: 78, offset: 10053},
+							label: "name",
+							expr: &ruleRefExpr{
+								pos:  position{line: 317, col: 83, offset: 10058},
+								name: "Identifier",
+							},
+						},
+						&ruleRefExpr{
+							pos:  position{line: 317, col: 94, offset: 10069},
+							name: "_",
+						},
+						&litMatcher{
+							pos:        position{line: 317, col: 96, offset: 10071},
+							val:        "(",
+							ignoreCase: false,
+						},
+						&ruleRefExpr{
+							pos:  position{line: 317, col: 100, offset: 10075},
+							name: "__",
+						},
+						&labeledExpr{
+							pos:   position{line: 317, col: 103, offset: 10078},
+							label: "arguments",
+							expr: &ruleRefExpr{
+								pos:  position{line: 317, col: 113, offset: 10088},
+								name: "FieldList",
+							},
+						},
+						&litMatcher{
+							pos:        position{line: 317, col: 123, offset: 10098},
+							val:        ")",
+							ignoreCase: false,
+						},
+						&ruleRefExpr{
+							pos:  position{line: 317, col: 127, offset: 10102},
+							name: "__",
+						},
+						&labeledExpr{
+							pos:   position{line: 317, col: 130, offset: 10105},
+							label: "exceptions",
+							expr: &zeroOrOneExpr{
+								pos: position{line: 317, col: 141, offset: 10116},
+								expr: &ruleRefExpr{
+									pos:  position{line: 317, col: 141, offset: 10116},
+									name: "Throws",
+								},
+							},
+						},
+						&ruleRefExpr{
+							pos:  position{line: 317, col: 149, offset: 10124},
+							name: "_",
+						},
+						&labeledExpr{
+							pos:   position{line: 317, col: 151, offset: 10126},
+							label: "annotations",
+							expr: &zeroOrOneExpr{
+								pos: position{line: 317, col: 163, offset: 10138},
+								expr: &ruleRefExpr{
+									pos:  position{line: 317, col: 163, offset: 10138},
+									name: "TypeAnnotations",
+								},
+							},
+						},
+						&zeroOrOneExpr{
+							pos: position{line: 317, col: 180, offset: 10155},
+							expr: &ruleRefExpr{
+								pos:  position{line: 317, col: 180, offset: 10155},
+								name: "ListSeparator",
+							},
+						},
+					},
+				},
+			},
+		},
+		{
+			name: "FunctionType",
+			pos:  position{line: 345, col: 1, offset: 10806},
+			expr: &actionExpr{
+				pos: position{line: 345, col: 17, offset: 10822},
+				run: (*parser).callonFunctionType1,
+				expr: &labeledExpr{
+					pos:   position{line: 345, col: 17, offset: 10822},
+					label: "typ",
+					expr: &choiceExpr{
+						pos: position{line: 345, col: 22, offset: 10827},
+						alternatives: []interface{}{
+							&litMatcher{
+								pos:        position{line: 345, col: 22, offset: 10827},
+								val:        "void",
+								ignoreCase: false,
+							},
+							&ruleRefExpr{
+								pos:  position{line: 345, col: 31, offset: 10836},
+								name: "FieldType",
+							},
+						},
+					},
+				},
+			},
+		},
+		{
+			name: "Throws",
+			pos:  position{line: 352, col: 1, offset: 10958},
+			expr: &actionExpr{
+				pos: position{line: 352, col: 11, offset: 10968},
+				run: (*parser).callonThrows1,
+				expr: &seqExpr{
+					pos: position{line: 352, col: 11, offset: 10968},
+					exprs: []interface{}{
+						&litMatcher{
+							pos:        position{line: 352, col: 11, offset: 10968},
+							val:        "throws",
+							ignoreCase: false,
+						},
+						&ruleRefExpr{
+							pos:  position{line: 352, col: 20, offset: 10977},
+							name: "__",
+						},
+						&litMatcher{
+							pos:        position{line: 352, col: 23, offset: 10980},
+							val:        "(",
+							ignoreCase: false,
+						},
+						&ruleRefExpr{
+							pos:  position{line: 352, col: 27, offset: 10984},
+							name: "__",
+						},
+						&labeledExpr{
+							pos:   position{line: 352, col: 30, offset: 10987},
+							label: "exceptions",
+							expr: &ruleRefExpr{
+								pos:  position{line: 352, col: 41, offset: 10998},
+								name: "FieldList",
+							},
+						},
+						&litMatcher{
+							pos:        position{line: 352, col: 51, offset: 11008},
+							val:        ")",
+							ignoreCase: false,
+						},
+					},
+				},
+			},
+		},
+		{
+			name: "FieldType",
+			pos:  position{line: 356, col: 1, offset: 11044},
+			expr: &actionExpr{
+				pos: position{line: 356, col: 14, offset: 11057},
+				run: (*parser).callonFieldType1,
+				expr: &labeledExpr{
+					pos:   position{line: 356, col: 14, offset: 11057},
+					label: "typ",
+					expr: &choiceExpr{
+						pos: position{line: 356, col: 19, offset: 11062},
+						alternatives: []interface{}{
+							&ruleRefExpr{
+								pos:  position{line: 356, col: 19, offset: 11062},
+								name: "BaseType",
+							},
+							&ruleRefExpr{
+								pos:  position{line: 356, col: 30, offset: 11073},
+								name: "ContainerType",
+							},
+							&ruleRefExpr{
+								pos:  position{line: 356, col: 46, offset: 11089},
+								name: "Identifier",
+							},
+						},
+					},
+				},
+			},
+		},
+		{
+			name: "BaseType",
+			pos:  position{line: 363, col: 1, offset: 11214},
+			expr: &actionExpr{
+				pos: position{line: 363, col: 13, offset: 11226},
+				run: (*parser).callonBaseType1,
+				expr: &seqExpr{
+					pos: position{line: 363, col: 13, offset: 11226},
+					exprs: []interface{}{
+						&labeledExpr{
+							pos:   position{line: 363, col: 13, offset: 11226},
+							label: "name",
+							expr: &ruleRefExpr{
+								pos:  position{line: 363, col: 18, offset: 11231},
+								name: "BaseTypeName",
+							},
+						},
+						&ruleRefExpr{
+							pos:  position{line: 363, col: 31, offset: 11244},
+							name: "_",
+						},
+						&labeledExpr{
+							pos:   position{line: 363, col: 33, offset: 11246},
+							label: "annotations",
+							expr: &zeroOrOneExpr{
+								pos: position{line: 363, col: 45, offset: 11258},
+								expr: &ruleRefExpr{
+									pos:  position{line: 363, col: 45, offset: 11258},
+									name: "TypeAnnotations",
+								},
+							},
+						},
+					},
+				},
+			},
+		},
+		{
+			name: "BaseTypeName",
+			pos:  position{line: 370, col: 1, offset: 11394},
+			expr: &actionExpr{
+				pos: position{line: 370, col: 17, offset: 11410},
+				run: (*parser).callonBaseTypeName1,
+				expr: &choiceExpr{
+					pos: position{line: 370, col: 18, offset: 11411},
+					alternatives: []interface{}{
+						&litMatcher{
+							pos:        position{line: 370, col: 18, offset: 11411},
+							val:        "bool",
+							ignoreCase: false,
+						},
+						&litMatcher{
+							pos:        position{line: 370, col: 27, offset: 11420},
+							val:        "byte",
+							ignoreCase: false,
+						},
+						&litMatcher{
+							pos:        position{line: 370, col: 36, offset: 11429},
+							val:        "i16",
+							ignoreCase: false,
+						},
+						&litMatcher{
+							pos:        position{line: 370, col: 44, offset: 11437},
+							val:        "i32",
+							ignoreCase: false,
+						},
+						&litMatcher{
+							pos:        position{line: 370, col: 52, offset: 11445},
+							val:        "i64",
+							ignoreCase: false,
+						},
+						&litMatcher{
+							pos:        position{line: 370, col: 60, offset: 11453},
+							val:        "double",
+							ignoreCase: false,
+						},
+						&litMatcher{
+							pos:        position{line: 370, col: 71, offset: 11464},
+							val:        "string",
+							ignoreCase: false,
+						},
+						&litMatcher{
+							pos:        position{line: 370, col: 82, offset: 11475},
+							val:        "binary",
+							ignoreCase: false,
+						},
+					},
+				},
+			},
+		},
+		{
+			name: "ContainerType",
+			pos:  position{line: 374, col: 1, offset: 11522},
+			expr: &actionExpr{
+				pos: position{line: 374, col: 18, offset: 11539},
+				run: (*parser).callonContainerType1,
+				expr: &labeledExpr{
+					pos:   position{line: 374, col: 18, offset: 11539},
+					label: "typ",
+					expr: &choiceExpr{
+						pos: position{line: 374, col: 23, offset: 11544},
+						alternatives: []interface{}{
+							&ruleRefExpr{
+								pos:  position{line: 374, col: 23, offset: 11544},
+								name: "MapType",
+							},
+							&ruleRefExpr{
+								pos:  position{line: 374, col: 33, offset: 11554},
+								name: "SetType",
+							},
+							&ruleRefExpr{
+								pos:  position{line: 374, col: 43, offset: 11564},
+								name: "ListType",
+							},
+						},
+					},
+				},
+			},
+		},
+		{
+			name: "MapType",
+			pos:  position{line: 378, col: 1, offset: 11599},
+			expr: &actionExpr{
+				pos: position{line: 378, col: 12, offset: 11610},
+				run: (*parser).callonMapType1,
+				expr: &seqExpr{
+					pos: position{line: 378, col: 12, offset: 11610},
+					exprs: []interface{}{
+						&zeroOrOneExpr{
+							pos: position{line: 378, col: 12, offset: 11610},
+							expr: &ruleRefExpr{
+								pos:  position{line: 378, col: 12, offset: 11610},
+								name: "CppType",
+							},
+						},
+						&litMatcher{
+							pos:        position{line: 378, col: 21, offset: 11619},
+							val:        "map<",
+							ignoreCase: false,
+						},
+						&ruleRefExpr{
+							pos:  position{line: 378, col: 28, offset: 11626},
+							name: "WS",
+						},
+						&labeledExpr{
+							pos:   position{line: 378, col: 31, offset: 11629},
+							label: "key",
+							expr: &ruleRefExpr{
+								pos:  position{line: 378, col: 35, offset: 11633},
+								name: "FieldType",
+							},
+						},
+						&ruleRefExpr{
+							pos:  position{line: 378, col: 45, offset: 11643},
+							name: "WS",
+						},
+						&litMatcher{
+							pos:        position{line: 378, col: 48, offset: 11646},
+							val:        ",",
+							ignoreCase: false,
+						},
+						&ruleRefExpr{
+							pos:  position{line: 378, col: 52, offset: 11650},
+							name: "WS",
+						},
+						&labeledExpr{
+							pos:   position{line: 378, col: 55, offset: 11653},
 							label: "value",
 							expr: &ruleRefExpr{
-								pos:  position{line: 178, col: 65, offset: 5788},
-=======
-							pos:  position{line: 190, col: 58, offset: 6207},
+								pos:  position{line: 378, col: 61, offset: 11659},
+								name: "FieldType",
+							},
+						},
+						&ruleRefExpr{
+							pos:  position{line: 378, col: 71, offset: 11669},
+							name: "WS",
+						},
+						&litMatcher{
+							pos:        position{line: 378, col: 74, offset: 11672},
+							val:        ">",
+							ignoreCase: false,
+						},
+						&ruleRefExpr{
+							pos:  position{line: 378, col: 78, offset: 11676},
 							name: "_",
 						},
 						&labeledExpr{
-							pos:   position{line: 190, col: 60, offset: 6209},
-							label: "value",
+							pos:   position{line: 378, col: 80, offset: 11678},
+							label: "annotations",
+							expr: &zeroOrOneExpr{
+								pos: position{line: 378, col: 92, offset: 11690},
+								expr: &ruleRefExpr{
+									pos:  position{line: 378, col: 92, offset: 11690},
+									name: "TypeAnnotations",
+								},
+							},
+						},
+					},
+				},
+			},
+		},
+		{
+			name: "SetType",
+			pos:  position{line: 387, col: 1, offset: 11888},
+			expr: &actionExpr{
+				pos: position{line: 387, col: 12, offset: 11899},
+				run: (*parser).callonSetType1,
+				expr: &seqExpr{
+					pos: position{line: 387, col: 12, offset: 11899},
+					exprs: []interface{}{
+						&zeroOrOneExpr{
+							pos: position{line: 387, col: 12, offset: 11899},
 							expr: &ruleRefExpr{
-								pos:  position{line: 190, col: 66, offset: 6215},
->>>>>>> 00ccbf47
-								name: "ConstValue",
-							},
-						},
-						&ruleRefExpr{
-<<<<<<< HEAD
-							pos:  position{line: 178, col: 76, offset: 5799},
-=======
-							pos:  position{line: 190, col: 77, offset: 6226},
->>>>>>> 00ccbf47
-							name: "EOS",
-						},
-					},
-				},
-			},
-		},
-		{
-			name: "Enum",
-<<<<<<< HEAD
-			pos:  position{line: 186, col: 1, offset: 5931},
+								pos:  position{line: 387, col: 12, offset: 11899},
+								name: "CppType",
+							},
+						},
+						&litMatcher{
+							pos:        position{line: 387, col: 21, offset: 11908},
+							val:        "set<",
+							ignoreCase: false,
+						},
+						&ruleRefExpr{
+							pos:  position{line: 387, col: 28, offset: 11915},
+							name: "WS",
+						},
+						&labeledExpr{
+							pos:   position{line: 387, col: 31, offset: 11918},
+							label: "typ",
+							expr: &ruleRefExpr{
+								pos:  position{line: 387, col: 35, offset: 11922},
+								name: "FieldType",
+							},
+						},
+						&ruleRefExpr{
+							pos:  position{line: 387, col: 45, offset: 11932},
+							name: "WS",
+						},
+						&litMatcher{
+							pos:        position{line: 387, col: 48, offset: 11935},
+							val:        ">",
+							ignoreCase: false,
+						},
+						&ruleRefExpr{
+							pos:  position{line: 387, col: 52, offset: 11939},
+							name: "_",
+						},
+						&labeledExpr{
+							pos:   position{line: 387, col: 54, offset: 11941},
+							label: "annotations",
+							expr: &zeroOrOneExpr{
+								pos: position{line: 387, col: 66, offset: 11953},
+								expr: &ruleRefExpr{
+									pos:  position{line: 387, col: 66, offset: 11953},
+									name: "TypeAnnotations",
+								},
+							},
+						},
+					},
+				},
+			},
+		},
+		{
+			name: "ListType",
+			pos:  position{line: 395, col: 1, offset: 12115},
 			expr: &actionExpr{
-				pos: position{line: 186, col: 8, offset: 5940},
-				run: (*parser).callonEnum1,
+				pos: position{line: 395, col: 13, offset: 12127},
+				run: (*parser).callonListType1,
 				expr: &seqExpr{
-					pos: position{line: 186, col: 8, offset: 5940},
+					pos: position{line: 395, col: 13, offset: 12127},
 					exprs: []interface{}{
 						&litMatcher{
-							pos:        position{line: 186, col: 8, offset: 5940},
-=======
-			pos:  position{line: 198, col: 1, offset: 6358},
+							pos:        position{line: 395, col: 13, offset: 12127},
+							val:        "list<",
+							ignoreCase: false,
+						},
+						&ruleRefExpr{
+							pos:  position{line: 395, col: 21, offset: 12135},
+							name: "WS",
+						},
+						&labeledExpr{
+							pos:   position{line: 395, col: 24, offset: 12138},
+							label: "typ",
+							expr: &ruleRefExpr{
+								pos:  position{line: 395, col: 28, offset: 12142},
+								name: "FieldType",
+							},
+						},
+						&ruleRefExpr{
+							pos:  position{line: 395, col: 38, offset: 12152},
+							name: "WS",
+						},
+						&litMatcher{
+							pos:        position{line: 395, col: 41, offset: 12155},
+							val:        ">",
+							ignoreCase: false,
+						},
+						&ruleRefExpr{
+							pos:  position{line: 395, col: 45, offset: 12159},
+							name: "_",
+						},
+						&labeledExpr{
+							pos:   position{line: 395, col: 47, offset: 12161},
+							label: "annotations",
+							expr: &zeroOrOneExpr{
+								pos: position{line: 395, col: 59, offset: 12173},
+								expr: &ruleRefExpr{
+									pos:  position{line: 395, col: 59, offset: 12173},
+									name: "TypeAnnotations",
+								},
+							},
+						},
+					},
+				},
+			},
+		},
+		{
+			name: "CppType",
+			pos:  position{line: 403, col: 1, offset: 12336},
 			expr: &actionExpr{
-				pos: position{line: 198, col: 9, offset: 6366},
-				run: (*parser).callonEnum1,
+				pos: position{line: 403, col: 12, offset: 12347},
+				run: (*parser).callonCppType1,
 				expr: &seqExpr{
-					pos: position{line: 198, col: 9, offset: 6366},
+					pos: position{line: 403, col: 12, offset: 12347},
 					exprs: []interface{}{
 						&litMatcher{
-							pos:        position{line: 198, col: 9, offset: 6366},
->>>>>>> 00ccbf47
-							val:        "enum",
-							ignoreCase: false,
-						},
-						&ruleRefExpr{
-<<<<<<< HEAD
-							pos:  position{line: 186, col: 15, offset: 5947},
-							name: "_",
-						},
-						&labeledExpr{
-							pos:   position{line: 186, col: 17, offset: 5949},
+							pos:        position{line: 403, col: 12, offset: 12347},
+							val:        "cpp_type",
+							ignoreCase: false,
+						},
+						&labeledExpr{
+							pos:   position{line: 403, col: 23, offset: 12358},
+							label: "cppType",
+							expr: &ruleRefExpr{
+								pos:  position{line: 403, col: 31, offset: 12366},
+								name: "Literal",
+							},
+						},
+					},
+				},
+			},
+		},
+		{
+			name: "ConstValue",
+			pos:  position{line: 407, col: 1, offset: 12403},
+			expr: &choiceExpr{
+				pos: position{line: 407, col: 15, offset: 12417},
+				alternatives: []interface{}{
+					&ruleRefExpr{
+						pos:  position{line: 407, col: 15, offset: 12417},
+						name: "Literal",
+					},
+					&ruleRefExpr{
+						pos:  position{line: 407, col: 25, offset: 12427},
+						name: "BoolConstant",
+					},
+					&ruleRefExpr{
+						pos:  position{line: 407, col: 40, offset: 12442},
+						name: "DoubleConstant",
+					},
+					&ruleRefExpr{
+						pos:  position{line: 407, col: 57, offset: 12459},
+						name: "IntConstant",
+					},
+					&ruleRefExpr{
+						pos:  position{line: 407, col: 71, offset: 12473},
+						name: "ConstMap",
+					},
+					&ruleRefExpr{
+						pos:  position{line: 407, col: 82, offset: 12484},
+						name: "ConstList",
+					},
+					&ruleRefExpr{
+						pos:  position{line: 407, col: 94, offset: 12496},
+						name: "Identifier",
+					},
+				},
+			},
+		},
+		{
+			name: "TypeAnnotations",
+			pos:  position{line: 409, col: 1, offset: 12508},
+			expr: &actionExpr{
+				pos: position{line: 409, col: 20, offset: 12527},
+				run: (*parser).callonTypeAnnotations1,
+				expr: &seqExpr{
+					pos: position{line: 409, col: 20, offset: 12527},
+					exprs: []interface{}{
+						&litMatcher{
+							pos:        position{line: 409, col: 20, offset: 12527},
+							val:        "(",
+							ignoreCase: false,
+						},
+						&ruleRefExpr{
+							pos:  position{line: 409, col: 24, offset: 12531},
+							name: "__",
+						},
+						&labeledExpr{
+							pos:   position{line: 409, col: 27, offset: 12534},
+							label: "annotations",
+							expr: &zeroOrMoreExpr{
+								pos: position{line: 409, col: 39, offset: 12546},
+								expr: &ruleRefExpr{
+									pos:  position{line: 409, col: 39, offset: 12546},
+									name: "TypeAnnotation",
+								},
+							},
+						},
+						&litMatcher{
+							pos:        position{line: 409, col: 55, offset: 12562},
+							val:        ")",
+							ignoreCase: false,
+						},
+					},
+				},
+			},
+		},
+		{
+			name: "TypeAnnotation",
+			pos:  position{line: 417, col: 1, offset: 12726},
+			expr: &actionExpr{
+				pos: position{line: 417, col: 19, offset: 12744},
+				run: (*parser).callonTypeAnnotation1,
+				expr: &seqExpr{
+					pos: position{line: 417, col: 19, offset: 12744},
+					exprs: []interface{}{
+						&labeledExpr{
+							pos:   position{line: 417, col: 19, offset: 12744},
 							label: "name",
 							expr: &ruleRefExpr{
-								pos:  position{line: 186, col: 22, offset: 5954},
-=======
-							pos:  position{line: 198, col: 16, offset: 6373},
+								pos:  position{line: 417, col: 24, offset: 12749},
+								name: "Identifier",
+							},
+						},
+						&ruleRefExpr{
+							pos:  position{line: 417, col: 35, offset: 12760},
 							name: "_",
 						},
 						&labeledExpr{
-							pos:   position{line: 198, col: 18, offset: 6375},
-							label: "name",
-							expr: &ruleRefExpr{
-								pos:  position{line: 198, col: 23, offset: 6380},
->>>>>>> 00ccbf47
-								name: "Identifier",
-							},
-						},
-						&ruleRefExpr{
-<<<<<<< HEAD
-							pos:  position{line: 186, col: 33, offset: 5965},
-							name: "__",
-						},
-						&litMatcher{
-							pos:        position{line: 186, col: 36, offset: 5968},
-=======
-							pos:  position{line: 198, col: 34, offset: 6391},
-							name: "__",
-						},
-						&litMatcher{
-							pos:        position{line: 198, col: 37, offset: 6394},
->>>>>>> 00ccbf47
-							val:        "{",
-							ignoreCase: false,
-						},
-						&ruleRefExpr{
-<<<<<<< HEAD
-							pos:  position{line: 186, col: 40, offset: 5972},
-							name: "__",
-						},
-						&labeledExpr{
-							pos:   position{line: 186, col: 43, offset: 5975},
-							label: "values",
-							expr: &zeroOrMoreExpr{
-								pos: position{line: 186, col: 50, offset: 5982},
-								expr: &seqExpr{
-									pos: position{line: 186, col: 51, offset: 5983},
-									exprs: []interface{}{
-										&ruleRefExpr{
-											pos:  position{line: 186, col: 51, offset: 5983},
-											name: "EnumValue",
-										},
-										&ruleRefExpr{
-											pos:  position{line: 186, col: 61, offset: 5993},
-=======
-							pos:  position{line: 198, col: 41, offset: 6398},
-							name: "__",
-						},
-						&labeledExpr{
-							pos:   position{line: 198, col: 44, offset: 6401},
-							label: "values",
-							expr: &zeroOrMoreExpr{
-								pos: position{line: 198, col: 51, offset: 6408},
-								expr: &seqExpr{
-									pos: position{line: 198, col: 52, offset: 6409},
-									exprs: []interface{}{
-										&ruleRefExpr{
-											pos:  position{line: 198, col: 52, offset: 6409},
-											name: "EnumValue",
-										},
-										&ruleRefExpr{
-											pos:  position{line: 198, col: 62, offset: 6419},
->>>>>>> 00ccbf47
-											name: "__",
-										},
-									},
-								},
-							},
-						},
-						&litMatcher{
-<<<<<<< HEAD
-							pos:        position{line: 186, col: 66, offset: 5998},
-=======
-							pos:        position{line: 198, col: 67, offset: 6424},
->>>>>>> 00ccbf47
-							val:        "}",
-							ignoreCase: false,
-						},
-						&ruleRefExpr{
-<<<<<<< HEAD
-							pos:  position{line: 186, col: 70, offset: 6002},
-=======
-							pos:  position{line: 198, col: 71, offset: 6428},
-							name: "_",
-						},
-						&labeledExpr{
-							pos:   position{line: 198, col: 73, offset: 6430},
-							label: "annotations",
-							expr: &zeroOrOneExpr{
-								pos: position{line: 198, col: 85, offset: 6442},
-								expr: &ruleRefExpr{
-									pos:  position{line: 198, col: 85, offset: 6442},
-									name: "TypeAnnotations",
-								},
-							},
-						},
-						&ruleRefExpr{
-							pos:  position{line: 198, col: 102, offset: 6459},
->>>>>>> 00ccbf47
-							name: "EOS",
-						},
-					},
-				},
-			},
-		},
-		{
-			name: "EnumValue",
-<<<<<<< HEAD
-			pos:  position{line: 209, col: 1, offset: 6603},
-			expr: &actionExpr{
-				pos: position{line: 209, col: 13, offset: 6617},
-				run: (*parser).callonEnumValue1,
-				expr: &seqExpr{
-					pos: position{line: 209, col: 13, offset: 6617},
-					exprs: []interface{}{
-						&labeledExpr{
-							pos:   position{line: 209, col: 13, offset: 6617},
-							label: "docstr",
-							expr: &zeroOrOneExpr{
-								pos: position{line: 209, col: 20, offset: 6624},
-								expr: &seqExpr{
-									pos: position{line: 209, col: 21, offset: 6625},
-									exprs: []interface{}{
-										&ruleRefExpr{
-											pos:  position{line: 209, col: 21, offset: 6625},
-											name: "DocString",
-										},
-										&ruleRefExpr{
-											pos:  position{line: 209, col: 31, offset: 6635},
-=======
-			pos:  position{line: 222, col: 1, offset: 7121},
-			expr: &actionExpr{
-				pos: position{line: 222, col: 14, offset: 7134},
-				run: (*parser).callonEnumValue1,
-				expr: &seqExpr{
-					pos: position{line: 222, col: 14, offset: 7134},
-					exprs: []interface{}{
-						&labeledExpr{
-							pos:   position{line: 222, col: 14, offset: 7134},
-							label: "docstr",
-							expr: &zeroOrOneExpr{
-								pos: position{line: 222, col: 21, offset: 7141},
-								expr: &seqExpr{
-									pos: position{line: 222, col: 22, offset: 7142},
-									exprs: []interface{}{
-										&ruleRefExpr{
-											pos:  position{line: 222, col: 22, offset: 7142},
-											name: "DocString",
-										},
-										&ruleRefExpr{
-											pos:  position{line: 222, col: 32, offset: 7152},
->>>>>>> 00ccbf47
-											name: "__",
-										},
-									},
-								},
-							},
-						},
-						&labeledExpr{
-<<<<<<< HEAD
-							pos:   position{line: 209, col: 36, offset: 6640},
-							label: "name",
-							expr: &ruleRefExpr{
-								pos:  position{line: 209, col: 41, offset: 6645},
-=======
-							pos:   position{line: 222, col: 37, offset: 7157},
-							label: "name",
-							expr: &ruleRefExpr{
-								pos:  position{line: 222, col: 42, offset: 7162},
->>>>>>> 00ccbf47
-								name: "Identifier",
-							},
-						},
-						&ruleRefExpr{
-<<<<<<< HEAD
-							pos:  position{line: 209, col: 52, offset: 6656},
-							name: "_",
-						},
-						&labeledExpr{
-							pos:   position{line: 209, col: 54, offset: 6658},
+							pos:   position{line: 417, col: 37, offset: 12762},
 							label: "value",
 							expr: &zeroOrOneExpr{
-								pos: position{line: 209, col: 60, offset: 6664},
-								expr: &seqExpr{
-									pos: position{line: 209, col: 61, offset: 6665},
-									exprs: []interface{}{
-										&litMatcher{
-											pos:        position{line: 209, col: 61, offset: 6665},
-=======
-							pos:  position{line: 222, col: 53, offset: 7173},
-							name: "_",
-						},
-						&labeledExpr{
-							pos:   position{line: 222, col: 55, offset: 7175},
-							label: "value",
-							expr: &zeroOrOneExpr{
-								pos: position{line: 222, col: 61, offset: 7181},
-								expr: &seqExpr{
-									pos: position{line: 222, col: 62, offset: 7182},
-									exprs: []interface{}{
-										&litMatcher{
-											pos:        position{line: 222, col: 62, offset: 7182},
->>>>>>> 00ccbf47
-											val:        "=",
-											ignoreCase: false,
-										},
-										&ruleRefExpr{
-<<<<<<< HEAD
-											pos:  position{line: 209, col: 65, offset: 6669},
-											name: "_",
-										},
-										&ruleRefExpr{
-											pos:  position{line: 209, col: 67, offset: 6671},
-=======
-											pos:  position{line: 222, col: 66, offset: 7186},
-											name: "_",
-										},
-										&ruleRefExpr{
-											pos:  position{line: 222, col: 68, offset: 7188},
->>>>>>> 00ccbf47
-											name: "IntConstant",
-										},
-									},
-								},
-							},
-						},
-						&ruleRefExpr{
-							pos:  position{line: 222, col: 82, offset: 7202},
-							name: "_",
-						},
-						&labeledExpr{
-							pos:   position{line: 222, col: 84, offset: 7204},
-							label: "annotations",
-							expr: &zeroOrOneExpr{
-								pos: position{line: 222, col: 96, offset: 7216},
-								expr: &ruleRefExpr{
-									pos:  position{line: 222, col: 96, offset: 7216},
-									name: "TypeAnnotations",
-								},
-							},
-						},
-						&zeroOrOneExpr{
-<<<<<<< HEAD
-							pos: position{line: 209, col: 81, offset: 6685},
-							expr: &ruleRefExpr{
-								pos:  position{line: 209, col: 81, offset: 6685},
-=======
-							pos: position{line: 222, col: 113, offset: 7233},
-							expr: &ruleRefExpr{
-								pos:  position{line: 222, col: 113, offset: 7233},
->>>>>>> 00ccbf47
-								name: "ListSeparator",
-							},
-						},
-					},
-				},
-			},
-		},
-		{
-			name: "TypeDef",
-<<<<<<< HEAD
-			pos:  position{line: 224, col: 1, offset: 7021},
-			expr: &actionExpr{
-				pos: position{line: 224, col: 11, offset: 7033},
-				run: (*parser).callonTypeDef1,
-				expr: &seqExpr{
-					pos: position{line: 224, col: 11, offset: 7033},
-					exprs: []interface{}{
-						&litMatcher{
-							pos:        position{line: 224, col: 11, offset: 7033},
-=======
-			pos:  position{line: 238, col: 1, offset: 7631},
-			expr: &actionExpr{
-				pos: position{line: 238, col: 12, offset: 7642},
-				run: (*parser).callonTypeDef1,
-				expr: &seqExpr{
-					pos: position{line: 238, col: 12, offset: 7642},
-					exprs: []interface{}{
-						&litMatcher{
-							pos:        position{line: 238, col: 12, offset: 7642},
->>>>>>> 00ccbf47
-							val:        "typedef",
-							ignoreCase: false,
-						},
-						&ruleRefExpr{
-<<<<<<< HEAD
-							pos:  position{line: 224, col: 21, offset: 7043},
-							name: "_",
-						},
-						&labeledExpr{
-							pos:   position{line: 224, col: 23, offset: 7045},
-							label: "typ",
-							expr: &ruleRefExpr{
-								pos:  position{line: 224, col: 27, offset: 7049},
-=======
-							pos:  position{line: 238, col: 22, offset: 7652},
-							name: "_",
-						},
-						&labeledExpr{
-							pos:   position{line: 238, col: 24, offset: 7654},
-							label: "typ",
-							expr: &ruleRefExpr{
-								pos:  position{line: 238, col: 28, offset: 7658},
->>>>>>> 00ccbf47
-								name: "FieldType",
-							},
-						},
-						&ruleRefExpr{
-<<<<<<< HEAD
-							pos:  position{line: 224, col: 37, offset: 7059},
-							name: "_",
-						},
-						&labeledExpr{
-							pos:   position{line: 224, col: 39, offset: 7061},
-							label: "name",
-							expr: &ruleRefExpr{
-								pos:  position{line: 224, col: 44, offset: 7066},
-=======
-							pos:  position{line: 238, col: 38, offset: 7668},
-							name: "_",
-						},
-						&labeledExpr{
-							pos:   position{line: 238, col: 40, offset: 7670},
-							label: "name",
-							expr: &ruleRefExpr{
-								pos:  position{line: 238, col: 45, offset: 7675},
->>>>>>> 00ccbf47
-								name: "Identifier",
-							},
-						},
-						&ruleRefExpr{
-<<<<<<< HEAD
-							pos:  position{line: 224, col: 55, offset: 7077},
-=======
-							pos:  position{line: 238, col: 56, offset: 7686},
-							name: "_",
-						},
-						&labeledExpr{
-							pos:   position{line: 238, col: 58, offset: 7688},
-							label: "annotations",
-							expr: &zeroOrOneExpr{
-								pos: position{line: 238, col: 70, offset: 7700},
-								expr: &ruleRefExpr{
-									pos:  position{line: 238, col: 70, offset: 7700},
-									name: "TypeAnnotations",
-								},
-							},
-						},
-						&ruleRefExpr{
-							pos:  position{line: 238, col: 87, offset: 7717},
->>>>>>> 00ccbf47
-							name: "EOS",
-						},
-					},
-				},
-			},
-		},
-		{
-			name: "Struct",
-<<<<<<< HEAD
-			pos:  position{line: 231, col: 1, offset: 7186},
-			expr: &actionExpr{
-				pos: position{line: 231, col: 10, offset: 7197},
-				run: (*parser).callonStruct1,
-				expr: &seqExpr{
-					pos: position{line: 231, col: 10, offset: 7197},
-					exprs: []interface{}{
-						&litMatcher{
-							pos:        position{line: 231, col: 10, offset: 7197},
-=======
-			pos:  position{line: 246, col: 1, offset: 7889},
-			expr: &actionExpr{
-				pos: position{line: 246, col: 11, offset: 7899},
-				run: (*parser).callonStruct1,
-				expr: &seqExpr{
-					pos: position{line: 246, col: 11, offset: 7899},
-					exprs: []interface{}{
-						&litMatcher{
-							pos:        position{line: 246, col: 11, offset: 7899},
->>>>>>> 00ccbf47
-							val:        "struct",
-							ignoreCase: false,
-						},
-						&ruleRefExpr{
-<<<<<<< HEAD
-							pos:  position{line: 231, col: 19, offset: 7206},
-							name: "_",
-						},
-						&labeledExpr{
-							pos:   position{line: 231, col: 21, offset: 7208},
-							label: "st",
-							expr: &ruleRefExpr{
-								pos:  position{line: 231, col: 24, offset: 7211},
-=======
-							pos:  position{line: 246, col: 20, offset: 7908},
-							name: "_",
-						},
-						&labeledExpr{
-							pos:   position{line: 246, col: 22, offset: 7910},
-							label: "st",
-							expr: &ruleRefExpr{
-								pos:  position{line: 246, col: 25, offset: 7913},
->>>>>>> 00ccbf47
-								name: "StructLike",
-							},
-						},
-					},
-				},
-			},
-		},
-		{
-			name: "Exception",
-<<<<<<< HEAD
-			pos:  position{line: 232, col: 1, offset: 7251},
-			expr: &actionExpr{
-				pos: position{line: 232, col: 13, offset: 7265},
-				run: (*parser).callonException1,
-				expr: &seqExpr{
-					pos: position{line: 232, col: 13, offset: 7265},
-					exprs: []interface{}{
-						&litMatcher{
-							pos:        position{line: 232, col: 13, offset: 7265},
-=======
-			pos:  position{line: 247, col: 1, offset: 7953},
-			expr: &actionExpr{
-				pos: position{line: 247, col: 14, offset: 7966},
-				run: (*parser).callonException1,
-				expr: &seqExpr{
-					pos: position{line: 247, col: 14, offset: 7966},
-					exprs: []interface{}{
-						&litMatcher{
-							pos:        position{line: 247, col: 14, offset: 7966},
->>>>>>> 00ccbf47
-							val:        "exception",
-							ignoreCase: false,
-						},
-						&ruleRefExpr{
-<<<<<<< HEAD
-							pos:  position{line: 232, col: 25, offset: 7277},
-							name: "_",
-						},
-						&labeledExpr{
-							pos:   position{line: 232, col: 27, offset: 7279},
-							label: "st",
-							expr: &ruleRefExpr{
-								pos:  position{line: 232, col: 30, offset: 7282},
-=======
-							pos:  position{line: 247, col: 26, offset: 7978},
-							name: "_",
-						},
-						&labeledExpr{
-							pos:   position{line: 247, col: 28, offset: 7980},
-							label: "st",
-							expr: &ruleRefExpr{
-								pos:  position{line: 247, col: 31, offset: 7983},
->>>>>>> 00ccbf47
-								name: "StructLike",
-							},
-						},
-					},
-				},
-			},
-		},
-		{
-			name: "Union",
-<<<<<<< HEAD
-			pos:  position{line: 233, col: 1, offset: 7333},
-			expr: &actionExpr{
-				pos: position{line: 233, col: 9, offset: 7343},
-				run: (*parser).callonUnion1,
-				expr: &seqExpr{
-					pos: position{line: 233, col: 9, offset: 7343},
-					exprs: []interface{}{
-						&litMatcher{
-							pos:        position{line: 233, col: 9, offset: 7343},
-=======
-			pos:  position{line: 248, col: 1, offset: 8034},
-			expr: &actionExpr{
-				pos: position{line: 248, col: 10, offset: 8043},
-				run: (*parser).callonUnion1,
-				expr: &seqExpr{
-					pos: position{line: 248, col: 10, offset: 8043},
-					exprs: []interface{}{
-						&litMatcher{
-							pos:        position{line: 248, col: 10, offset: 8043},
->>>>>>> 00ccbf47
-							val:        "union",
-							ignoreCase: false,
-						},
-						&ruleRefExpr{
-<<<<<<< HEAD
-							pos:  position{line: 233, col: 17, offset: 7351},
-							name: "_",
-						},
-						&labeledExpr{
-							pos:   position{line: 233, col: 19, offset: 7353},
-							label: "st",
-							expr: &ruleRefExpr{
-								pos:  position{line: 233, col: 22, offset: 7356},
-=======
-							pos:  position{line: 248, col: 18, offset: 8051},
-							name: "_",
-						},
-						&labeledExpr{
-							pos:   position{line: 248, col: 20, offset: 8053},
-							label: "st",
-							expr: &ruleRefExpr{
-								pos:  position{line: 248, col: 23, offset: 8056},
->>>>>>> 00ccbf47
-								name: "StructLike",
-							},
-						},
-					},
-				},
-			},
-		},
-		{
-			name: "StructLike",
-<<<<<<< HEAD
-			pos:  position{line: 234, col: 1, offset: 7403},
-			expr: &actionExpr{
-				pos: position{line: 234, col: 14, offset: 7418},
-				run: (*parser).callonStructLike1,
-				expr: &seqExpr{
-					pos: position{line: 234, col: 14, offset: 7418},
-					exprs: []interface{}{
-						&labeledExpr{
-							pos:   position{line: 234, col: 14, offset: 7418},
-							label: "name",
-							expr: &ruleRefExpr{
-								pos:  position{line: 234, col: 19, offset: 7423},
-=======
-			pos:  position{line: 249, col: 1, offset: 8103},
-			expr: &actionExpr{
-				pos: position{line: 249, col: 15, offset: 8117},
-				run: (*parser).callonStructLike1,
-				expr: &seqExpr{
-					pos: position{line: 249, col: 15, offset: 8117},
-					exprs: []interface{}{
-						&labeledExpr{
-							pos:   position{line: 249, col: 15, offset: 8117},
-							label: "name",
-							expr: &ruleRefExpr{
-								pos:  position{line: 249, col: 20, offset: 8122},
->>>>>>> 00ccbf47
-								name: "Identifier",
-							},
-						},
-						&ruleRefExpr{
-<<<<<<< HEAD
-							pos:  position{line: 234, col: 30, offset: 7434},
-							name: "__",
-						},
-						&litMatcher{
-							pos:        position{line: 234, col: 33, offset: 7437},
-=======
-							pos:  position{line: 249, col: 31, offset: 8133},
-							name: "__",
-						},
-						&litMatcher{
-							pos:        position{line: 249, col: 34, offset: 8136},
->>>>>>> 00ccbf47
-							val:        "{",
-							ignoreCase: false,
-						},
-						&ruleRefExpr{
-<<<<<<< HEAD
-							pos:  position{line: 234, col: 37, offset: 7441},
-							name: "__",
-						},
-						&labeledExpr{
-							pos:   position{line: 234, col: 40, offset: 7444},
-							label: "fields",
-							expr: &ruleRefExpr{
-								pos:  position{line: 234, col: 47, offset: 7451},
-=======
-							pos:  position{line: 249, col: 38, offset: 8140},
-							name: "__",
-						},
-						&labeledExpr{
-							pos:   position{line: 249, col: 41, offset: 8143},
-							label: "fields",
-							expr: &ruleRefExpr{
-								pos:  position{line: 249, col: 48, offset: 8150},
->>>>>>> 00ccbf47
-								name: "FieldList",
-							},
-						},
-						&litMatcher{
-<<<<<<< HEAD
-							pos:        position{line: 234, col: 57, offset: 7461},
-=======
-							pos:        position{line: 249, col: 58, offset: 8160},
->>>>>>> 00ccbf47
-							val:        "}",
-							ignoreCase: false,
-						},
-						&ruleRefExpr{
-<<<<<<< HEAD
-							pos:  position{line: 234, col: 61, offset: 7465},
-=======
-							pos:  position{line: 249, col: 62, offset: 8164},
-							name: "_",
-						},
-						&labeledExpr{
-							pos:   position{line: 249, col: 64, offset: 8166},
-							label: "annotations",
-							expr: &zeroOrOneExpr{
-								pos: position{line: 249, col: 76, offset: 8178},
-								expr: &ruleRefExpr{
-									pos:  position{line: 249, col: 76, offset: 8178},
-									name: "TypeAnnotations",
-								},
-							},
-						},
-						&ruleRefExpr{
-							pos:  position{line: 249, col: 93, offset: 8195},
->>>>>>> 00ccbf47
-							name: "EOS",
-						},
-					},
-				},
-			},
-		},
-		{
-			name: "FieldList",
-<<<<<<< HEAD
-			pos:  position{line: 244, col: 1, offset: 7626},
-			expr: &actionExpr{
-				pos: position{line: 244, col: 13, offset: 7640},
-				run: (*parser).callonFieldList1,
-				expr: &labeledExpr{
-					pos:   position{line: 244, col: 13, offset: 7640},
-					label: "fields",
-					expr: &zeroOrMoreExpr{
-						pos: position{line: 244, col: 20, offset: 7647},
-						expr: &seqExpr{
-							pos: position{line: 244, col: 21, offset: 7648},
-							exprs: []interface{}{
-								&ruleRefExpr{
-									pos:  position{line: 244, col: 21, offset: 7648},
-									name: "Field",
-								},
-								&ruleRefExpr{
-									pos:  position{line: 244, col: 27, offset: 7654},
-=======
-			pos:  position{line: 260, col: 1, offset: 8412},
-			expr: &actionExpr{
-				pos: position{line: 260, col: 14, offset: 8425},
-				run: (*parser).callonFieldList1,
-				expr: &labeledExpr{
-					pos:   position{line: 260, col: 14, offset: 8425},
-					label: "fields",
-					expr: &zeroOrMoreExpr{
-						pos: position{line: 260, col: 21, offset: 8432},
-						expr: &seqExpr{
-							pos: position{line: 260, col: 22, offset: 8433},
-							exprs: []interface{}{
-								&ruleRefExpr{
-									pos:  position{line: 260, col: 22, offset: 8433},
-									name: "Field",
-								},
-								&ruleRefExpr{
-									pos:  position{line: 260, col: 28, offset: 8439},
->>>>>>> 00ccbf47
-									name: "__",
-								},
-							},
-						},
-					},
-				},
-			},
-		},
-		{
-			name: "Field",
-<<<<<<< HEAD
-			pos:  position{line: 253, col: 1, offset: 7835},
-			expr: &actionExpr{
-				pos: position{line: 253, col: 9, offset: 7845},
-				run: (*parser).callonField1,
-				expr: &seqExpr{
-					pos: position{line: 253, col: 9, offset: 7845},
-					exprs: []interface{}{
-						&labeledExpr{
-							pos:   position{line: 253, col: 9, offset: 7845},
-							label: "docstr",
-							expr: &zeroOrOneExpr{
-								pos: position{line: 253, col: 16, offset: 7852},
-								expr: &seqExpr{
-									pos: position{line: 253, col: 17, offset: 7853},
-									exprs: []interface{}{
-										&ruleRefExpr{
-											pos:  position{line: 253, col: 17, offset: 7853},
-											name: "DocString",
-										},
-										&ruleRefExpr{
-											pos:  position{line: 253, col: 27, offset: 7863},
-=======
-			pos:  position{line: 269, col: 1, offset: 8620},
-			expr: &actionExpr{
-				pos: position{line: 269, col: 10, offset: 8629},
-				run: (*parser).callonField1,
-				expr: &seqExpr{
-					pos: position{line: 269, col: 10, offset: 8629},
-					exprs: []interface{}{
-						&labeledExpr{
-							pos:   position{line: 269, col: 10, offset: 8629},
-							label: "docstr",
-							expr: &zeroOrOneExpr{
-								pos: position{line: 269, col: 17, offset: 8636},
-								expr: &seqExpr{
-									pos: position{line: 269, col: 18, offset: 8637},
-									exprs: []interface{}{
-										&ruleRefExpr{
-											pos:  position{line: 269, col: 18, offset: 8637},
-											name: "DocString",
-										},
-										&ruleRefExpr{
-											pos:  position{line: 269, col: 28, offset: 8647},
->>>>>>> 00ccbf47
-											name: "__",
-										},
-									},
-								},
-							},
-						},
-						&labeledExpr{
-<<<<<<< HEAD
-							pos:   position{line: 253, col: 32, offset: 7868},
-							label: "id",
-							expr: &ruleRefExpr{
-								pos:  position{line: 253, col: 35, offset: 7871},
-=======
-							pos:   position{line: 269, col: 33, offset: 8652},
-							label: "id",
-							expr: &ruleRefExpr{
-								pos:  position{line: 269, col: 36, offset: 8655},
->>>>>>> 00ccbf47
-								name: "IntConstant",
-							},
-						},
-						&ruleRefExpr{
-<<<<<<< HEAD
-							pos:  position{line: 253, col: 47, offset: 7883},
-							name: "_",
-						},
-						&litMatcher{
-							pos:        position{line: 253, col: 49, offset: 7885},
-=======
-							pos:  position{line: 269, col: 48, offset: 8667},
-							name: "_",
-						},
-						&litMatcher{
-							pos:        position{line: 269, col: 50, offset: 8669},
->>>>>>> 00ccbf47
-							val:        ":",
-							ignoreCase: false,
-						},
-						&ruleRefExpr{
-<<<<<<< HEAD
-							pos:  position{line: 253, col: 53, offset: 7889},
-							name: "_",
-						},
-						&labeledExpr{
-							pos:   position{line: 253, col: 55, offset: 7891},
-							label: "mod",
-							expr: &zeroOrOneExpr{
-								pos: position{line: 253, col: 59, offset: 7895},
-								expr: &ruleRefExpr{
-									pos:  position{line: 253, col: 59, offset: 7895},
-=======
-							pos:  position{line: 269, col: 54, offset: 8673},
-							name: "_",
-						},
-						&labeledExpr{
-							pos:   position{line: 269, col: 56, offset: 8675},
-							label: "mod",
-							expr: &zeroOrOneExpr{
-								pos: position{line: 269, col: 60, offset: 8679},
-								expr: &ruleRefExpr{
-									pos:  position{line: 269, col: 60, offset: 8679},
->>>>>>> 00ccbf47
-									name: "FieldModifier",
-								},
-							},
-						},
-						&ruleRefExpr{
-<<<<<<< HEAD
-							pos:  position{line: 253, col: 74, offset: 7910},
-							name: "_",
-						},
-						&labeledExpr{
-							pos:   position{line: 253, col: 76, offset: 7912},
-							label: "typ",
-							expr: &ruleRefExpr{
-								pos:  position{line: 253, col: 80, offset: 7916},
-=======
-							pos:  position{line: 269, col: 75, offset: 8694},
-							name: "_",
-						},
-						&labeledExpr{
-							pos:   position{line: 269, col: 77, offset: 8696},
-							label: "typ",
-							expr: &ruleRefExpr{
-								pos:  position{line: 269, col: 81, offset: 8700},
->>>>>>> 00ccbf47
-								name: "FieldType",
-							},
-						},
-						&ruleRefExpr{
-<<<<<<< HEAD
-							pos:  position{line: 253, col: 90, offset: 7926},
-							name: "_",
-						},
-						&labeledExpr{
-							pos:   position{line: 253, col: 92, offset: 7928},
-							label: "name",
-							expr: &ruleRefExpr{
-								pos:  position{line: 253, col: 97, offset: 7933},
-=======
-							pos:  position{line: 269, col: 91, offset: 8710},
-							name: "_",
-						},
-						&labeledExpr{
-							pos:   position{line: 269, col: 93, offset: 8712},
-							label: "name",
-							expr: &ruleRefExpr{
-								pos:  position{line: 269, col: 98, offset: 8717},
->>>>>>> 00ccbf47
-								name: "Identifier",
-							},
-						},
-						&ruleRefExpr{
-<<<<<<< HEAD
-							pos:  position{line: 253, col: 108, offset: 7944},
-							name: "__",
-						},
-						&labeledExpr{
-							pos:   position{line: 253, col: 111, offset: 7947},
-							label: "def",
-							expr: &zeroOrOneExpr{
-								pos: position{line: 253, col: 115, offset: 7951},
-								expr: &seqExpr{
-									pos: position{line: 253, col: 116, offset: 7952},
-									exprs: []interface{}{
-										&litMatcher{
-											pos:        position{line: 253, col: 116, offset: 7952},
-=======
-							pos:  position{line: 269, col: 109, offset: 8728},
-							name: "__",
-						},
-						&labeledExpr{
-							pos:   position{line: 269, col: 112, offset: 8731},
-							label: "def",
-							expr: &zeroOrOneExpr{
-								pos: position{line: 269, col: 116, offset: 8735},
-								expr: &seqExpr{
-									pos: position{line: 269, col: 117, offset: 8736},
-									exprs: []interface{}{
-										&litMatcher{
-											pos:        position{line: 269, col: 117, offset: 8736},
->>>>>>> 00ccbf47
-											val:        "=",
-											ignoreCase: false,
-										},
-										&ruleRefExpr{
-<<<<<<< HEAD
-											pos:  position{line: 253, col: 120, offset: 7956},
-											name: "_",
-										},
-										&ruleRefExpr{
-											pos:  position{line: 253, col: 122, offset: 7958},
-=======
-											pos:  position{line: 269, col: 121, offset: 8740},
-											name: "_",
-										},
-										&ruleRefExpr{
-											pos:  position{line: 269, col: 123, offset: 8742},
->>>>>>> 00ccbf47
-											name: "ConstValue",
-										},
-									},
-								},
-							},
-						},
-						&ruleRefExpr{
-							pos:  position{line: 269, col: 136, offset: 8755},
-							name: "_",
-						},
-						&labeledExpr{
-							pos:   position{line: 269, col: 138, offset: 8757},
-							label: "annotations",
-							expr: &zeroOrOneExpr{
-								pos: position{line: 269, col: 150, offset: 8769},
-								expr: &ruleRefExpr{
-									pos:  position{line: 269, col: 150, offset: 8769},
-									name: "TypeAnnotations",
-								},
-							},
-						},
-						&zeroOrOneExpr{
-<<<<<<< HEAD
-							pos: position{line: 253, col: 135, offset: 7971},
-							expr: &ruleRefExpr{
-								pos:  position{line: 253, col: 135, offset: 7971},
-=======
-							pos: position{line: 269, col: 167, offset: 8786},
-							expr: &ruleRefExpr{
-								pos:  position{line: 269, col: 167, offset: 8786},
->>>>>>> 00ccbf47
-								name: "ListSeparator",
-							},
-						},
-					},
-				},
-			},
-		},
-		{
-			name: "FieldModifier",
-<<<<<<< HEAD
-			pos:  position{line: 275, col: 1, offset: 8433},
-			expr: &actionExpr{
-				pos: position{line: 275, col: 17, offset: 8451},
-				run: (*parser).callonFieldModifier1,
-				expr: &choiceExpr{
-					pos: position{line: 275, col: 18, offset: 8452},
-					alternatives: []interface{}{
-						&litMatcher{
-							pos:        position{line: 275, col: 18, offset: 8452},
-=======
-			pos:  position{line: 292, col: 1, offset: 9318},
-			expr: &actionExpr{
-				pos: position{line: 292, col: 18, offset: 9335},
-				run: (*parser).callonFieldModifier1,
-				expr: &choiceExpr{
-					pos: position{line: 292, col: 19, offset: 9336},
-					alternatives: []interface{}{
-						&litMatcher{
-							pos:        position{line: 292, col: 19, offset: 9336},
->>>>>>> 00ccbf47
-							val:        "required",
-							ignoreCase: false,
-						},
-						&litMatcher{
-<<<<<<< HEAD
-							pos:        position{line: 275, col: 31, offset: 8465},
-=======
-							pos:        position{line: 292, col: 32, offset: 9349},
->>>>>>> 00ccbf47
-							val:        "optional",
-							ignoreCase: false,
-						},
-					},
-				},
-			},
-		},
-		{
-			name: "Service",
-<<<<<<< HEAD
-			pos:  position{line: 283, col: 1, offset: 8608},
-			expr: &actionExpr{
-				pos: position{line: 283, col: 11, offset: 8620},
-				run: (*parser).callonService1,
-				expr: &seqExpr{
-					pos: position{line: 283, col: 11, offset: 8620},
-					exprs: []interface{}{
-						&litMatcher{
-							pos:        position{line: 283, col: 11, offset: 8620},
-=======
-			pos:  position{line: 300, col: 1, offset: 9492},
-			expr: &actionExpr{
-				pos: position{line: 300, col: 12, offset: 9503},
-				run: (*parser).callonService1,
-				expr: &seqExpr{
-					pos: position{line: 300, col: 12, offset: 9503},
-					exprs: []interface{}{
-						&litMatcher{
-							pos:        position{line: 300, col: 12, offset: 9503},
->>>>>>> 00ccbf47
-							val:        "service",
-							ignoreCase: false,
-						},
-						&ruleRefExpr{
-<<<<<<< HEAD
-							pos:  position{line: 283, col: 21, offset: 8630},
-							name: "_",
-						},
-						&labeledExpr{
-							pos:   position{line: 283, col: 23, offset: 8632},
-							label: "name",
-							expr: &ruleRefExpr{
-								pos:  position{line: 283, col: 28, offset: 8637},
-=======
-							pos:  position{line: 300, col: 22, offset: 9513},
-							name: "_",
-						},
-						&labeledExpr{
-							pos:   position{line: 300, col: 24, offset: 9515},
-							label: "name",
-							expr: &ruleRefExpr{
-								pos:  position{line: 300, col: 29, offset: 9520},
->>>>>>> 00ccbf47
-								name: "Identifier",
-							},
-						},
-						&ruleRefExpr{
-<<<<<<< HEAD
-							pos:  position{line: 283, col: 39, offset: 8648},
-							name: "_",
-						},
-						&labeledExpr{
-							pos:   position{line: 283, col: 41, offset: 8650},
-							label: "extends",
-							expr: &zeroOrOneExpr{
-								pos: position{line: 283, col: 49, offset: 8658},
-								expr: &seqExpr{
-									pos: position{line: 283, col: 50, offset: 8659},
-									exprs: []interface{}{
-										&litMatcher{
-											pos:        position{line: 283, col: 50, offset: 8659},
-=======
-							pos:  position{line: 300, col: 40, offset: 9531},
-							name: "_",
-						},
-						&labeledExpr{
-							pos:   position{line: 300, col: 42, offset: 9533},
-							label: "extends",
-							expr: &zeroOrOneExpr{
-								pos: position{line: 300, col: 50, offset: 9541},
-								expr: &seqExpr{
-									pos: position{line: 300, col: 51, offset: 9542},
-									exprs: []interface{}{
-										&litMatcher{
-											pos:        position{line: 300, col: 51, offset: 9542},
->>>>>>> 00ccbf47
-											val:        "extends",
-											ignoreCase: false,
-										},
-										&ruleRefExpr{
-<<<<<<< HEAD
-											pos:  position{line: 283, col: 60, offset: 8669},
-											name: "__",
-										},
-										&ruleRefExpr{
-											pos:  position{line: 283, col: 63, offset: 8672},
-											name: "Identifier",
-										},
-										&ruleRefExpr{
-											pos:  position{line: 283, col: 74, offset: 8683},
-=======
-											pos:  position{line: 300, col: 61, offset: 9552},
-											name: "__",
-										},
-										&ruleRefExpr{
-											pos:  position{line: 300, col: 64, offset: 9555},
-											name: "Identifier",
-										},
-										&ruleRefExpr{
-											pos:  position{line: 300, col: 75, offset: 9566},
->>>>>>> 00ccbf47
-											name: "__",
-										},
-									},
-								},
-							},
-						},
-						&ruleRefExpr{
-<<<<<<< HEAD
-							pos:  position{line: 283, col: 79, offset: 8688},
-							name: "__",
-						},
-						&litMatcher{
-							pos:        position{line: 283, col: 82, offset: 8691},
-=======
-							pos:  position{line: 300, col: 80, offset: 9571},
-							name: "__",
-						},
-						&litMatcher{
-							pos:        position{line: 300, col: 83, offset: 9574},
->>>>>>> 00ccbf47
-							val:        "{",
-							ignoreCase: false,
-						},
-						&ruleRefExpr{
-<<<<<<< HEAD
-							pos:  position{line: 283, col: 86, offset: 8695},
-							name: "__",
-						},
-						&labeledExpr{
-							pos:   position{line: 283, col: 89, offset: 8698},
-							label: "methods",
-							expr: &zeroOrMoreExpr{
-								pos: position{line: 283, col: 97, offset: 8706},
-								expr: &seqExpr{
-									pos: position{line: 283, col: 98, offset: 8707},
-									exprs: []interface{}{
-										&ruleRefExpr{
-											pos:  position{line: 283, col: 98, offset: 8707},
-											name: "Function",
-										},
-										&ruleRefExpr{
-											pos:  position{line: 283, col: 107, offset: 8716},
-=======
-							pos:  position{line: 300, col: 87, offset: 9578},
-							name: "__",
-						},
-						&labeledExpr{
-							pos:   position{line: 300, col: 90, offset: 9581},
-							label: "methods",
-							expr: &zeroOrMoreExpr{
-								pos: position{line: 300, col: 98, offset: 9589},
-								expr: &seqExpr{
-									pos: position{line: 300, col: 99, offset: 9590},
-									exprs: []interface{}{
-										&ruleRefExpr{
-											pos:  position{line: 300, col: 99, offset: 9590},
-											name: "Function",
-										},
-										&ruleRefExpr{
-											pos:  position{line: 300, col: 108, offset: 9599},
->>>>>>> 00ccbf47
-											name: "__",
-										},
-									},
-								},
-							},
-						},
-						&choiceExpr{
-<<<<<<< HEAD
-							pos: position{line: 283, col: 113, offset: 8722},
-							alternatives: []interface{}{
-								&litMatcher{
-									pos:        position{line: 283, col: 113, offset: 8722},
-=======
-							pos: position{line: 300, col: 114, offset: 9605},
-							alternatives: []interface{}{
-								&litMatcher{
-									pos:        position{line: 300, col: 114, offset: 9605},
->>>>>>> 00ccbf47
-									val:        "}",
-									ignoreCase: false,
-								},
-								&ruleRefExpr{
-<<<<<<< HEAD
-									pos:  position{line: 283, col: 119, offset: 8728},
-=======
-									pos:  position{line: 300, col: 120, offset: 9611},
->>>>>>> 00ccbf47
-									name: "EndOfServiceError",
-								},
-							},
-						},
-						&ruleRefExpr{
-<<<<<<< HEAD
-							pos:  position{line: 283, col: 138, offset: 8747},
-=======
-							pos:  position{line: 300, col: 139, offset: 9630},
-							name: "_",
-						},
-						&labeledExpr{
-							pos:   position{line: 300, col: 141, offset: 9632},
-							label: "annotations",
-							expr: &zeroOrOneExpr{
-								pos: position{line: 300, col: 153, offset: 9644},
-								expr: &ruleRefExpr{
-									pos:  position{line: 300, col: 153, offset: 9644},
-									name: "TypeAnnotations",
-								},
-							},
-						},
-						&ruleRefExpr{
-							pos:  position{line: 300, col: 170, offset: 9661},
->>>>>>> 00ccbf47
-							name: "EOS",
-						},
-					},
-				},
-			},
-		},
-		{
-			name: "EndOfServiceError",
-<<<<<<< HEAD
-			pos:  position{line: 299, col: 1, offset: 9131},
-			expr: &actionExpr{
-				pos: position{line: 299, col: 21, offset: 9153},
-				run: (*parser).callonEndOfServiceError1,
-				expr: &anyMatcher{
-					line: 299, col: 21, offset: 9153,
-=======
-			pos:  position{line: 317, col: 1, offset: 10102},
-			expr: &actionExpr{
-				pos: position{line: 317, col: 22, offset: 10123},
-				run: (*parser).callonEndOfServiceError1,
-				expr: &anyMatcher{
-					line: 317, col: 22, offset: 10123,
->>>>>>> 00ccbf47
-				},
-			},
-		},
-		{
-			name: "Function",
-<<<<<<< HEAD
-			pos:  position{line: 303, col: 1, offset: 9222},
-			expr: &actionExpr{
-				pos: position{line: 303, col: 12, offset: 9235},
-				run: (*parser).callonFunction1,
-				expr: &seqExpr{
-					pos: position{line: 303, col: 12, offset: 9235},
-					exprs: []interface{}{
-						&labeledExpr{
-							pos:   position{line: 303, col: 12, offset: 9235},
-							label: "docstr",
-							expr: &zeroOrOneExpr{
-								pos: position{line: 303, col: 19, offset: 9242},
-								expr: &seqExpr{
-									pos: position{line: 303, col: 20, offset: 9243},
-									exprs: []interface{}{
-										&ruleRefExpr{
-											pos:  position{line: 303, col: 20, offset: 9243},
-											name: "DocString",
-										},
-										&ruleRefExpr{
-											pos:  position{line: 303, col: 30, offset: 9253},
-=======
-			pos:  position{line: 321, col: 1, offset: 10192},
-			expr: &actionExpr{
-				pos: position{line: 321, col: 13, offset: 10204},
-				run: (*parser).callonFunction1,
-				expr: &seqExpr{
-					pos: position{line: 321, col: 13, offset: 10204},
-					exprs: []interface{}{
-						&labeledExpr{
-							pos:   position{line: 321, col: 13, offset: 10204},
-							label: "docstr",
-							expr: &zeroOrOneExpr{
-								pos: position{line: 321, col: 20, offset: 10211},
-								expr: &seqExpr{
-									pos: position{line: 321, col: 21, offset: 10212},
-									exprs: []interface{}{
-										&ruleRefExpr{
-											pos:  position{line: 321, col: 21, offset: 10212},
-											name: "DocString",
-										},
-										&ruleRefExpr{
-											pos:  position{line: 321, col: 31, offset: 10222},
->>>>>>> 00ccbf47
-											name: "__",
-										},
-									},
-								},
-							},
-						},
-						&labeledExpr{
-<<<<<<< HEAD
-							pos:   position{line: 303, col: 35, offset: 9258},
-							label: "oneway",
-							expr: &zeroOrOneExpr{
-								pos: position{line: 303, col: 42, offset: 9265},
-								expr: &seqExpr{
-									pos: position{line: 303, col: 43, offset: 9266},
-									exprs: []interface{}{
-										&litMatcher{
-											pos:        position{line: 303, col: 43, offset: 9266},
-=======
-							pos:   position{line: 321, col: 36, offset: 10227},
-							label: "oneway",
-							expr: &zeroOrOneExpr{
-								pos: position{line: 321, col: 43, offset: 10234},
-								expr: &seqExpr{
-									pos: position{line: 321, col: 44, offset: 10235},
-									exprs: []interface{}{
-										&litMatcher{
-											pos:        position{line: 321, col: 44, offset: 10235},
->>>>>>> 00ccbf47
-											val:        "oneway",
-											ignoreCase: false,
-										},
-										&ruleRefExpr{
-<<<<<<< HEAD
-											pos:  position{line: 303, col: 52, offset: 9275},
-=======
-											pos:  position{line: 321, col: 53, offset: 10244},
->>>>>>> 00ccbf47
-											name: "__",
-										},
-									},
-								},
-							},
-						},
-						&labeledExpr{
-<<<<<<< HEAD
-							pos:   position{line: 303, col: 57, offset: 9280},
-							label: "typ",
-							expr: &ruleRefExpr{
-								pos:  position{line: 303, col: 61, offset: 9284},
-=======
-							pos:   position{line: 321, col: 58, offset: 10249},
-							label: "typ",
-							expr: &ruleRefExpr{
-								pos:  position{line: 321, col: 62, offset: 10253},
->>>>>>> 00ccbf47
-								name: "FunctionType",
-							},
-						},
-						&ruleRefExpr{
-<<<<<<< HEAD
-							pos:  position{line: 303, col: 74, offset: 9297},
-							name: "__",
-						},
-						&labeledExpr{
-							pos:   position{line: 303, col: 77, offset: 9300},
-							label: "name",
-							expr: &ruleRefExpr{
-								pos:  position{line: 303, col: 82, offset: 9305},
-=======
-							pos:  position{line: 321, col: 75, offset: 10266},
-							name: "__",
-						},
-						&labeledExpr{
-							pos:   position{line: 321, col: 78, offset: 10269},
-							label: "name",
-							expr: &ruleRefExpr{
-								pos:  position{line: 321, col: 83, offset: 10274},
->>>>>>> 00ccbf47
-								name: "Identifier",
-							},
-						},
-						&ruleRefExpr{
-<<<<<<< HEAD
-							pos:  position{line: 303, col: 93, offset: 9316},
-							name: "_",
-						},
-						&litMatcher{
-							pos:        position{line: 303, col: 95, offset: 9318},
-=======
-							pos:  position{line: 321, col: 94, offset: 10285},
-							name: "_",
-						},
-						&litMatcher{
-							pos:        position{line: 321, col: 96, offset: 10287},
->>>>>>> 00ccbf47
-							val:        "(",
-							ignoreCase: false,
-						},
-						&ruleRefExpr{
-<<<<<<< HEAD
-							pos:  position{line: 303, col: 99, offset: 9322},
-							name: "__",
-						},
-						&labeledExpr{
-							pos:   position{line: 303, col: 102, offset: 9325},
-							label: "arguments",
-							expr: &ruleRefExpr{
-								pos:  position{line: 303, col: 112, offset: 9335},
-=======
-							pos:  position{line: 321, col: 100, offset: 10291},
-							name: "__",
-						},
-						&labeledExpr{
-							pos:   position{line: 321, col: 103, offset: 10294},
-							label: "arguments",
-							expr: &ruleRefExpr{
-								pos:  position{line: 321, col: 113, offset: 10304},
->>>>>>> 00ccbf47
-								name: "FieldList",
-							},
-						},
-						&litMatcher{
-<<<<<<< HEAD
-							pos:        position{line: 303, col: 122, offset: 9345},
-=======
-							pos:        position{line: 321, col: 123, offset: 10314},
->>>>>>> 00ccbf47
-							val:        ")",
-							ignoreCase: false,
-						},
-						&ruleRefExpr{
-<<<<<<< HEAD
-							pos:  position{line: 303, col: 126, offset: 9349},
-							name: "__",
-						},
-						&labeledExpr{
-							pos:   position{line: 303, col: 129, offset: 9352},
-							label: "exceptions",
-							expr: &zeroOrOneExpr{
-								pos: position{line: 303, col: 140, offset: 9363},
-								expr: &ruleRefExpr{
-									pos:  position{line: 303, col: 140, offset: 9363},
-=======
-							pos:  position{line: 321, col: 127, offset: 10318},
-							name: "__",
-						},
-						&labeledExpr{
-							pos:   position{line: 321, col: 130, offset: 10321},
-							label: "exceptions",
-							expr: &zeroOrOneExpr{
-								pos: position{line: 321, col: 141, offset: 10332},
-								expr: &ruleRefExpr{
-									pos:  position{line: 321, col: 141, offset: 10332},
->>>>>>> 00ccbf47
-									name: "Throws",
-								},
-							},
-						},
-						&ruleRefExpr{
-							pos:  position{line: 321, col: 149, offset: 10340},
-							name: "_",
-						},
-						&labeledExpr{
-							pos:   position{line: 321, col: 151, offset: 10342},
-							label: "annotations",
-							expr: &zeroOrOneExpr{
-								pos: position{line: 321, col: 163, offset: 10354},
-								expr: &ruleRefExpr{
-									pos:  position{line: 321, col: 163, offset: 10354},
-									name: "TypeAnnotations",
-								},
-							},
-						},
-						&zeroOrOneExpr{
-<<<<<<< HEAD
-							pos: position{line: 303, col: 148, offset: 9371},
-							expr: &ruleRefExpr{
-								pos:  position{line: 303, col: 148, offset: 9371},
-=======
-							pos: position{line: 321, col: 180, offset: 10371},
-							expr: &ruleRefExpr{
-								pos:  position{line: 321, col: 180, offset: 10371},
->>>>>>> 00ccbf47
-								name: "ListSeparator",
-							},
-						},
-					},
-				},
-			},
-		},
-		{
-			name: "FunctionType",
-<<<<<<< HEAD
-			pos:  position{line: 330, col: 1, offset: 9966},
-			expr: &actionExpr{
-				pos: position{line: 330, col: 16, offset: 9983},
-				run: (*parser).callonFunctionType1,
-				expr: &labeledExpr{
-					pos:   position{line: 330, col: 16, offset: 9983},
-					label: "typ",
-					expr: &choiceExpr{
-						pos: position{line: 330, col: 21, offset: 9988},
-						alternatives: []interface{}{
-							&litMatcher{
-								pos:        position{line: 330, col: 21, offset: 9988},
-=======
-			pos:  position{line: 349, col: 1, offset: 11022},
-			expr: &actionExpr{
-				pos: position{line: 349, col: 17, offset: 11038},
-				run: (*parser).callonFunctionType1,
-				expr: &labeledExpr{
-					pos:   position{line: 349, col: 17, offset: 11038},
-					label: "typ",
-					expr: &choiceExpr{
-						pos: position{line: 349, col: 22, offset: 11043},
-						alternatives: []interface{}{
-							&litMatcher{
-								pos:        position{line: 349, col: 22, offset: 11043},
->>>>>>> 00ccbf47
-								val:        "void",
-								ignoreCase: false,
-							},
-							&ruleRefExpr{
-<<<<<<< HEAD
-								pos:  position{line: 330, col: 30, offset: 9997},
-=======
-								pos:  position{line: 349, col: 31, offset: 11052},
->>>>>>> 00ccbf47
-								name: "FieldType",
-							},
-						},
-					},
-				},
-			},
-		},
-		{
-			name: "Throws",
-<<<<<<< HEAD
-			pos:  position{line: 337, col: 1, offset: 10119},
-			expr: &actionExpr{
-				pos: position{line: 337, col: 10, offset: 10130},
-				run: (*parser).callonThrows1,
-				expr: &seqExpr{
-					pos: position{line: 337, col: 10, offset: 10130},
-					exprs: []interface{}{
-						&litMatcher{
-							pos:        position{line: 337, col: 10, offset: 10130},
-=======
-			pos:  position{line: 356, col: 1, offset: 11174},
-			expr: &actionExpr{
-				pos: position{line: 356, col: 11, offset: 11184},
-				run: (*parser).callonThrows1,
-				expr: &seqExpr{
-					pos: position{line: 356, col: 11, offset: 11184},
-					exprs: []interface{}{
-						&litMatcher{
-							pos:        position{line: 356, col: 11, offset: 11184},
->>>>>>> 00ccbf47
-							val:        "throws",
-							ignoreCase: false,
-						},
-						&ruleRefExpr{
-<<<<<<< HEAD
-							pos:  position{line: 337, col: 19, offset: 10139},
-							name: "__",
-						},
-						&litMatcher{
-							pos:        position{line: 337, col: 22, offset: 10142},
-=======
-							pos:  position{line: 356, col: 20, offset: 11193},
-							name: "__",
-						},
-						&litMatcher{
-							pos:        position{line: 356, col: 23, offset: 11196},
->>>>>>> 00ccbf47
-							val:        "(",
-							ignoreCase: false,
-						},
-						&ruleRefExpr{
-<<<<<<< HEAD
-							pos:  position{line: 337, col: 26, offset: 10146},
-							name: "__",
-						},
-						&labeledExpr{
-							pos:   position{line: 337, col: 29, offset: 10149},
-							label: "exceptions",
-							expr: &ruleRefExpr{
-								pos:  position{line: 337, col: 40, offset: 10160},
-=======
-							pos:  position{line: 356, col: 27, offset: 11200},
-							name: "__",
-						},
-						&labeledExpr{
-							pos:   position{line: 356, col: 30, offset: 11203},
-							label: "exceptions",
-							expr: &ruleRefExpr{
-								pos:  position{line: 356, col: 41, offset: 11214},
->>>>>>> 00ccbf47
-								name: "FieldList",
-							},
-						},
-						&litMatcher{
-<<<<<<< HEAD
-							pos:        position{line: 337, col: 50, offset: 10170},
-=======
-							pos:        position{line: 356, col: 51, offset: 11224},
->>>>>>> 00ccbf47
-							val:        ")",
-							ignoreCase: false,
-						},
-					},
-				},
-			},
-		},
-		{
-			name: "FieldType",
-<<<<<<< HEAD
-			pos:  position{line: 341, col: 1, offset: 10206},
-			expr: &actionExpr{
-				pos: position{line: 341, col: 13, offset: 10220},
-				run: (*parser).callonFieldType1,
-				expr: &labeledExpr{
-					pos:   position{line: 341, col: 13, offset: 10220},
-					label: "typ",
-					expr: &choiceExpr{
-						pos: position{line: 341, col: 18, offset: 10225},
-						alternatives: []interface{}{
-							&ruleRefExpr{
-								pos:  position{line: 341, col: 18, offset: 10225},
-								name: "BaseType",
-							},
-							&ruleRefExpr{
-								pos:  position{line: 341, col: 29, offset: 10236},
-								name: "ContainerType",
-							},
-							&ruleRefExpr{
-								pos:  position{line: 341, col: 45, offset: 10252},
-=======
-			pos:  position{line: 360, col: 1, offset: 11260},
-			expr: &actionExpr{
-				pos: position{line: 360, col: 14, offset: 11273},
-				run: (*parser).callonFieldType1,
-				expr: &labeledExpr{
-					pos:   position{line: 360, col: 14, offset: 11273},
-					label: "typ",
-					expr: &choiceExpr{
-						pos: position{line: 360, col: 19, offset: 11278},
-						alternatives: []interface{}{
-							&ruleRefExpr{
-								pos:  position{line: 360, col: 19, offset: 11278},
-								name: "BaseType",
-							},
-							&ruleRefExpr{
-								pos:  position{line: 360, col: 30, offset: 11289},
-								name: "ContainerType",
-							},
-							&ruleRefExpr{
-								pos:  position{line: 360, col: 46, offset: 11305},
->>>>>>> 00ccbf47
-								name: "Identifier",
-							},
-						},
-					},
-				},
-			},
-		},
-		{
-			name: "BaseType",
-<<<<<<< HEAD
-			pos:  position{line: 348, col: 1, offset: 10377},
-			expr: &actionExpr{
-				pos: position{line: 348, col: 12, offset: 10390},
-=======
-			pos:  position{line: 367, col: 1, offset: 11430},
-			expr: &actionExpr{
-				pos: position{line: 367, col: 13, offset: 11442},
->>>>>>> 00ccbf47
-				run: (*parser).callonBaseType1,
-				expr: &seqExpr{
-					pos: position{line: 367, col: 13, offset: 11442},
-					exprs: []interface{}{
-						&labeledExpr{
-							pos:   position{line: 367, col: 13, offset: 11442},
-							label: "name",
-							expr: &ruleRefExpr{
-								pos:  position{line: 367, col: 18, offset: 11447},
-								name: "BaseTypeName",
-							},
-						},
-						&ruleRefExpr{
-							pos:  position{line: 367, col: 31, offset: 11460},
-							name: "_",
-						},
-						&labeledExpr{
-							pos:   position{line: 367, col: 33, offset: 11462},
-							label: "annotations",
-							expr: &zeroOrOneExpr{
-								pos: position{line: 367, col: 45, offset: 11474},
-								expr: &ruleRefExpr{
-									pos:  position{line: 367, col: 45, offset: 11474},
-									name: "TypeAnnotations",
-								},
-							},
-						},
-					},
-				},
-			},
-		},
-		{
-			name: "BaseTypeName",
-			pos:  position{line: 374, col: 1, offset: 11610},
-			expr: &actionExpr{
-				pos: position{line: 374, col: 17, offset: 11626},
-				run: (*parser).callonBaseTypeName1,
-				expr: &choiceExpr{
-<<<<<<< HEAD
-					pos: position{line: 348, col: 13, offset: 10391},
-					alternatives: []interface{}{
-						&litMatcher{
-							pos:        position{line: 348, col: 13, offset: 10391},
-=======
-					pos: position{line: 374, col: 18, offset: 11627},
-					alternatives: []interface{}{
-						&litMatcher{
-							pos:        position{line: 374, col: 18, offset: 11627},
->>>>>>> 00ccbf47
-							val:        "bool",
-							ignoreCase: false,
-						},
-						&litMatcher{
-<<<<<<< HEAD
-							pos:        position{line: 348, col: 22, offset: 10400},
-=======
-							pos:        position{line: 374, col: 27, offset: 11636},
->>>>>>> 00ccbf47
-							val:        "byte",
-							ignoreCase: false,
-						},
-						&litMatcher{
-<<<<<<< HEAD
-							pos:        position{line: 348, col: 31, offset: 10409},
-=======
-							pos:        position{line: 374, col: 36, offset: 11645},
->>>>>>> 00ccbf47
-							val:        "i16",
-							ignoreCase: false,
-						},
-						&litMatcher{
-<<<<<<< HEAD
-							pos:        position{line: 348, col: 39, offset: 10417},
-=======
-							pos:        position{line: 374, col: 44, offset: 11653},
->>>>>>> 00ccbf47
-							val:        "i32",
-							ignoreCase: false,
-						},
-						&litMatcher{
-<<<<<<< HEAD
-							pos:        position{line: 348, col: 47, offset: 10425},
-=======
-							pos:        position{line: 374, col: 52, offset: 11661},
->>>>>>> 00ccbf47
-							val:        "i64",
-							ignoreCase: false,
-						},
-						&litMatcher{
-<<<<<<< HEAD
-							pos:        position{line: 348, col: 55, offset: 10433},
-=======
-							pos:        position{line: 374, col: 60, offset: 11669},
->>>>>>> 00ccbf47
-							val:        "double",
-							ignoreCase: false,
-						},
-						&litMatcher{
-<<<<<<< HEAD
-							pos:        position{line: 348, col: 66, offset: 10444},
-=======
-							pos:        position{line: 374, col: 71, offset: 11680},
->>>>>>> 00ccbf47
-							val:        "string",
-							ignoreCase: false,
-						},
-						&litMatcher{
-<<<<<<< HEAD
-							pos:        position{line: 348, col: 77, offset: 10455},
-=======
-							pos:        position{line: 374, col: 82, offset: 11691},
->>>>>>> 00ccbf47
-							val:        "binary",
-							ignoreCase: false,
-						},
-					},
-				},
-			},
-		},
-		{
-			name: "ContainerType",
-<<<<<<< HEAD
-			pos:  position{line: 352, col: 1, offset: 10515},
-			expr: &actionExpr{
-				pos: position{line: 352, col: 17, offset: 10533},
-				run: (*parser).callonContainerType1,
-				expr: &labeledExpr{
-					pos:   position{line: 352, col: 17, offset: 10533},
-					label: "typ",
-					expr: &choiceExpr{
-						pos: position{line: 352, col: 22, offset: 10538},
-						alternatives: []interface{}{
-							&ruleRefExpr{
-								pos:  position{line: 352, col: 22, offset: 10538},
-								name: "MapType",
-							},
-							&ruleRefExpr{
-								pos:  position{line: 352, col: 32, offset: 10548},
-								name: "SetType",
-							},
-							&ruleRefExpr{
-								pos:  position{line: 352, col: 42, offset: 10558},
-=======
-			pos:  position{line: 378, col: 1, offset: 11738},
-			expr: &actionExpr{
-				pos: position{line: 378, col: 18, offset: 11755},
-				run: (*parser).callonContainerType1,
-				expr: &labeledExpr{
-					pos:   position{line: 378, col: 18, offset: 11755},
-					label: "typ",
-					expr: &choiceExpr{
-						pos: position{line: 378, col: 23, offset: 11760},
-						alternatives: []interface{}{
-							&ruleRefExpr{
-								pos:  position{line: 378, col: 23, offset: 11760},
-								name: "MapType",
-							},
-							&ruleRefExpr{
-								pos:  position{line: 378, col: 33, offset: 11770},
-								name: "SetType",
-							},
-							&ruleRefExpr{
-								pos:  position{line: 378, col: 43, offset: 11780},
->>>>>>> 00ccbf47
-								name: "ListType",
-							},
-						},
-					},
-				},
-			},
-		},
-		{
-			name: "MapType",
-<<<<<<< HEAD
-			pos:  position{line: 356, col: 1, offset: 10593},
-			expr: &actionExpr{
-				pos: position{line: 356, col: 11, offset: 10605},
-				run: (*parser).callonMapType1,
-				expr: &seqExpr{
-					pos: position{line: 356, col: 11, offset: 10605},
-					exprs: []interface{}{
-						&zeroOrOneExpr{
-							pos: position{line: 356, col: 11, offset: 10605},
-							expr: &ruleRefExpr{
-								pos:  position{line: 356, col: 11, offset: 10605},
-=======
-			pos:  position{line: 382, col: 1, offset: 11815},
-			expr: &actionExpr{
-				pos: position{line: 382, col: 12, offset: 11826},
-				run: (*parser).callonMapType1,
-				expr: &seqExpr{
-					pos: position{line: 382, col: 12, offset: 11826},
-					exprs: []interface{}{
-						&zeroOrOneExpr{
-							pos: position{line: 382, col: 12, offset: 11826},
-							expr: &ruleRefExpr{
-								pos:  position{line: 382, col: 12, offset: 11826},
->>>>>>> 00ccbf47
-								name: "CppType",
-							},
-						},
-						&litMatcher{
-<<<<<<< HEAD
-							pos:        position{line: 356, col: 20, offset: 10614},
-=======
-							pos:        position{line: 382, col: 21, offset: 11835},
->>>>>>> 00ccbf47
-							val:        "map<",
-							ignoreCase: false,
-						},
-						&ruleRefExpr{
-<<<<<<< HEAD
-							pos:  position{line: 356, col: 27, offset: 10621},
-							name: "WS",
-						},
-						&labeledExpr{
-							pos:   position{line: 356, col: 30, offset: 10624},
-							label: "key",
-							expr: &ruleRefExpr{
-								pos:  position{line: 356, col: 34, offset: 10628},
-=======
-							pos:  position{line: 382, col: 28, offset: 11842},
-							name: "WS",
-						},
-						&labeledExpr{
-							pos:   position{line: 382, col: 31, offset: 11845},
-							label: "key",
-							expr: &ruleRefExpr{
-								pos:  position{line: 382, col: 35, offset: 11849},
->>>>>>> 00ccbf47
-								name: "FieldType",
-							},
-						},
-						&ruleRefExpr{
-<<<<<<< HEAD
-							pos:  position{line: 356, col: 44, offset: 10638},
-							name: "WS",
-						},
-						&litMatcher{
-							pos:        position{line: 356, col: 47, offset: 10641},
-=======
-							pos:  position{line: 382, col: 45, offset: 11859},
-							name: "WS",
-						},
-						&litMatcher{
-							pos:        position{line: 382, col: 48, offset: 11862},
->>>>>>> 00ccbf47
-							val:        ",",
-							ignoreCase: false,
-						},
-						&ruleRefExpr{
-<<<<<<< HEAD
-							pos:  position{line: 356, col: 51, offset: 10645},
-							name: "WS",
-						},
-						&labeledExpr{
-							pos:   position{line: 356, col: 54, offset: 10648},
-							label: "value",
-							expr: &ruleRefExpr{
-								pos:  position{line: 356, col: 60, offset: 10654},
-=======
-							pos:  position{line: 382, col: 52, offset: 11866},
-							name: "WS",
-						},
-						&labeledExpr{
-							pos:   position{line: 382, col: 55, offset: 11869},
-							label: "value",
-							expr: &ruleRefExpr{
-								pos:  position{line: 382, col: 61, offset: 11875},
->>>>>>> 00ccbf47
-								name: "FieldType",
-							},
-						},
-						&ruleRefExpr{
-<<<<<<< HEAD
-							pos:  position{line: 356, col: 70, offset: 10664},
-							name: "WS",
-						},
-						&litMatcher{
-							pos:        position{line: 356, col: 73, offset: 10667},
-=======
-							pos:  position{line: 382, col: 71, offset: 11885},
-							name: "WS",
-						},
-						&litMatcher{
-							pos:        position{line: 382, col: 74, offset: 11888},
->>>>>>> 00ccbf47
-							val:        ">",
-							ignoreCase: false,
-						},
-						&ruleRefExpr{
-							pos:  position{line: 382, col: 78, offset: 11892},
-							name: "_",
-						},
-						&labeledExpr{
-							pos:   position{line: 382, col: 80, offset: 11894},
-							label: "annotations",
-							expr: &zeroOrOneExpr{
-								pos: position{line: 382, col: 92, offset: 11906},
-								expr: &ruleRefExpr{
-									pos:  position{line: 382, col: 92, offset: 11906},
-									name: "TypeAnnotations",
-								},
-							},
-						},
-					},
-				},
-			},
-		},
-		{
-			name: "SetType",
-<<<<<<< HEAD
-			pos:  position{line: 364, col: 1, offset: 10790},
-			expr: &actionExpr{
-				pos: position{line: 364, col: 11, offset: 10802},
-				run: (*parser).callonSetType1,
-				expr: &seqExpr{
-					pos: position{line: 364, col: 11, offset: 10802},
-					exprs: []interface{}{
-						&zeroOrOneExpr{
-							pos: position{line: 364, col: 11, offset: 10802},
-							expr: &ruleRefExpr{
-								pos:  position{line: 364, col: 11, offset: 10802},
-=======
-			pos:  position{line: 391, col: 1, offset: 12104},
-			expr: &actionExpr{
-				pos: position{line: 391, col: 12, offset: 12115},
-				run: (*parser).callonSetType1,
-				expr: &seqExpr{
-					pos: position{line: 391, col: 12, offset: 12115},
-					exprs: []interface{}{
-						&zeroOrOneExpr{
-							pos: position{line: 391, col: 12, offset: 12115},
-							expr: &ruleRefExpr{
-								pos:  position{line: 391, col: 12, offset: 12115},
->>>>>>> 00ccbf47
-								name: "CppType",
-							},
-						},
-						&litMatcher{
-<<<<<<< HEAD
-							pos:        position{line: 364, col: 20, offset: 10811},
-=======
-							pos:        position{line: 391, col: 21, offset: 12124},
->>>>>>> 00ccbf47
-							val:        "set<",
-							ignoreCase: false,
-						},
-						&ruleRefExpr{
-<<<<<<< HEAD
-							pos:  position{line: 364, col: 27, offset: 10818},
-							name: "WS",
-						},
-						&labeledExpr{
-							pos:   position{line: 364, col: 30, offset: 10821},
-							label: "typ",
-							expr: &ruleRefExpr{
-								pos:  position{line: 364, col: 34, offset: 10825},
-=======
-							pos:  position{line: 391, col: 28, offset: 12131},
-							name: "WS",
-						},
-						&labeledExpr{
-							pos:   position{line: 391, col: 31, offset: 12134},
-							label: "typ",
-							expr: &ruleRefExpr{
-								pos:  position{line: 391, col: 35, offset: 12138},
->>>>>>> 00ccbf47
-								name: "FieldType",
-							},
-						},
-						&ruleRefExpr{
-<<<<<<< HEAD
-							pos:  position{line: 364, col: 44, offset: 10835},
-							name: "WS",
-						},
-						&litMatcher{
-							pos:        position{line: 364, col: 47, offset: 10838},
-=======
-							pos:  position{line: 391, col: 45, offset: 12148},
-							name: "WS",
-						},
-						&litMatcher{
-							pos:        position{line: 391, col: 48, offset: 12151},
->>>>>>> 00ccbf47
-							val:        ">",
-							ignoreCase: false,
-						},
-						&ruleRefExpr{
-							pos:  position{line: 391, col: 52, offset: 12155},
-							name: "_",
-						},
-						&labeledExpr{
-							pos:   position{line: 391, col: 54, offset: 12157},
-							label: "annotations",
-							expr: &zeroOrOneExpr{
-								pos: position{line: 391, col: 66, offset: 12169},
-								expr: &ruleRefExpr{
-									pos:  position{line: 391, col: 66, offset: 12169},
-									name: "TypeAnnotations",
-								},
-							},
-						},
-					},
-				},
-			},
-		},
-		{
-			name: "ListType",
-<<<<<<< HEAD
-			pos:  position{line: 371, col: 1, offset: 10929},
-			expr: &actionExpr{
-				pos: position{line: 371, col: 12, offset: 10942},
-				run: (*parser).callonListType1,
-				expr: &seqExpr{
-					pos: position{line: 371, col: 12, offset: 10942},
-					exprs: []interface{}{
-						&litMatcher{
-							pos:        position{line: 371, col: 12, offset: 10942},
-=======
-			pos:  position{line: 399, col: 1, offset: 12331},
-			expr: &actionExpr{
-				pos: position{line: 399, col: 13, offset: 12343},
-				run: (*parser).callonListType1,
-				expr: &seqExpr{
-					pos: position{line: 399, col: 13, offset: 12343},
-					exprs: []interface{}{
-						&litMatcher{
-							pos:        position{line: 399, col: 13, offset: 12343},
->>>>>>> 00ccbf47
-							val:        "list<",
-							ignoreCase: false,
-						},
-						&ruleRefExpr{
-<<<<<<< HEAD
-							pos:  position{line: 371, col: 20, offset: 10950},
-							name: "WS",
-						},
-						&labeledExpr{
-							pos:   position{line: 371, col: 23, offset: 10953},
-							label: "typ",
-							expr: &ruleRefExpr{
-								pos:  position{line: 371, col: 27, offset: 10957},
-=======
-							pos:  position{line: 399, col: 21, offset: 12351},
-							name: "WS",
-						},
-						&labeledExpr{
-							pos:   position{line: 399, col: 24, offset: 12354},
-							label: "typ",
-							expr: &ruleRefExpr{
-								pos:  position{line: 399, col: 28, offset: 12358},
->>>>>>> 00ccbf47
-								name: "FieldType",
-							},
-						},
-						&ruleRefExpr{
-<<<<<<< HEAD
-							pos:  position{line: 371, col: 37, offset: 10967},
-							name: "WS",
-						},
-						&litMatcher{
-							pos:        position{line: 371, col: 40, offset: 10970},
-=======
-							pos:  position{line: 399, col: 38, offset: 12368},
-							name: "WS",
-						},
-						&litMatcher{
-							pos:        position{line: 399, col: 41, offset: 12371},
->>>>>>> 00ccbf47
-							val:        ">",
-							ignoreCase: false,
-						},
-						&ruleRefExpr{
-							pos:  position{line: 399, col: 45, offset: 12375},
-							name: "_",
-						},
-						&labeledExpr{
-							pos:   position{line: 399, col: 47, offset: 12377},
-							label: "annotations",
-							expr: &zeroOrOneExpr{
-								pos: position{line: 399, col: 59, offset: 12389},
-								expr: &ruleRefExpr{
-									pos:  position{line: 399, col: 59, offset: 12389},
-									name: "TypeAnnotations",
-								},
-							},
-						},
-					},
-				},
-			},
-		},
-		{
-			name: "CppType",
-<<<<<<< HEAD
-			pos:  position{line: 378, col: 1, offset: 11062},
-			expr: &actionExpr{
-				pos: position{line: 378, col: 11, offset: 11074},
-				run: (*parser).callonCppType1,
-				expr: &seqExpr{
-					pos: position{line: 378, col: 11, offset: 11074},
-					exprs: []interface{}{
-						&litMatcher{
-							pos:        position{line: 378, col: 11, offset: 11074},
-=======
-			pos:  position{line: 407, col: 1, offset: 12552},
-			expr: &actionExpr{
-				pos: position{line: 407, col: 12, offset: 12563},
-				run: (*parser).callonCppType1,
-				expr: &seqExpr{
-					pos: position{line: 407, col: 12, offset: 12563},
-					exprs: []interface{}{
-						&litMatcher{
-							pos:        position{line: 407, col: 12, offset: 12563},
->>>>>>> 00ccbf47
-							val:        "cpp_type",
-							ignoreCase: false,
-						},
-						&labeledExpr{
-<<<<<<< HEAD
-							pos:   position{line: 378, col: 22, offset: 11085},
-							label: "cppType",
-							expr: &ruleRefExpr{
-								pos:  position{line: 378, col: 30, offset: 11093},
-=======
-							pos:   position{line: 407, col: 23, offset: 12574},
-							label: "cppType",
-							expr: &ruleRefExpr{
-								pos:  position{line: 407, col: 31, offset: 12582},
->>>>>>> 00ccbf47
-								name: "Literal",
-							},
-						},
-					},
-				},
-			},
-		},
-		{
-			name: "ConstValue",
-<<<<<<< HEAD
-			pos:  position{line: 382, col: 1, offset: 11130},
-			expr: &choiceExpr{
-				pos: position{line: 382, col: 14, offset: 11145},
-				alternatives: []interface{}{
-					&ruleRefExpr{
-						pos:  position{line: 382, col: 14, offset: 11145},
-						name: "Literal",
-					},
-					&ruleRefExpr{
-						pos:  position{line: 382, col: 24, offset: 11155},
-						name: "BoolConstant",
-					},
-					&ruleRefExpr{
-						pos:  position{line: 382, col: 39, offset: 11170},
-						name: "DoubleConstant",
-					},
-					&ruleRefExpr{
-						pos:  position{line: 382, col: 56, offset: 11187},
-						name: "IntConstant",
-					},
-					&ruleRefExpr{
-						pos:  position{line: 382, col: 70, offset: 11201},
-						name: "ConstMap",
-					},
-					&ruleRefExpr{
-						pos:  position{line: 382, col: 81, offset: 11212},
-						name: "ConstList",
-					},
-					&ruleRefExpr{
-						pos:  position{line: 382, col: 93, offset: 11224},
-=======
-			pos:  position{line: 411, col: 1, offset: 12619},
-			expr: &choiceExpr{
-				pos: position{line: 411, col: 15, offset: 12633},
-				alternatives: []interface{}{
-					&ruleRefExpr{
-						pos:  position{line: 411, col: 15, offset: 12633},
-						name: "Literal",
-					},
-					&ruleRefExpr{
-						pos:  position{line: 411, col: 25, offset: 12643},
-						name: "BoolConstant",
-					},
-					&ruleRefExpr{
-						pos:  position{line: 411, col: 40, offset: 12658},
-						name: "DoubleConstant",
-					},
-					&ruleRefExpr{
-						pos:  position{line: 411, col: 57, offset: 12675},
-						name: "IntConstant",
-					},
-					&ruleRefExpr{
-						pos:  position{line: 411, col: 71, offset: 12689},
-						name: "ConstMap",
-					},
-					&ruleRefExpr{
-						pos:  position{line: 411, col: 82, offset: 12700},
-						name: "ConstList",
-					},
-					&ruleRefExpr{
-						pos:  position{line: 411, col: 94, offset: 12712},
->>>>>>> 00ccbf47
-						name: "Identifier",
-					},
-				},
-			},
-		},
-		{
-			name: "TypeAnnotations",
-			pos:  position{line: 413, col: 1, offset: 12724},
-			expr: &actionExpr{
-				pos: position{line: 413, col: 20, offset: 12743},
-				run: (*parser).callonTypeAnnotations1,
-				expr: &seqExpr{
-					pos: position{line: 413, col: 20, offset: 12743},
-					exprs: []interface{}{
-						&litMatcher{
-							pos:        position{line: 413, col: 20, offset: 12743},
-							val:        "(",
-							ignoreCase: false,
-						},
-						&ruleRefExpr{
-							pos:  position{line: 413, col: 24, offset: 12747},
-							name: "__",
-						},
-						&labeledExpr{
-							pos:   position{line: 413, col: 27, offset: 12750},
-							label: "annotations",
-							expr: &zeroOrMoreExpr{
-								pos: position{line: 413, col: 39, offset: 12762},
-								expr: &ruleRefExpr{
-									pos:  position{line: 413, col: 39, offset: 12762},
-									name: "TypeAnnotation",
-								},
-							},
-						},
-						&litMatcher{
-							pos:        position{line: 413, col: 55, offset: 12778},
-							val:        ")",
-							ignoreCase: false,
-						},
-					},
-				},
-			},
-		},
-		{
-			name: "TypeAnnotation",
-			pos:  position{line: 421, col: 1, offset: 12942},
-			expr: &actionExpr{
-				pos: position{line: 421, col: 19, offset: 12960},
-				run: (*parser).callonTypeAnnotation1,
-				expr: &seqExpr{
-					pos: position{line: 421, col: 19, offset: 12960},
-					exprs: []interface{}{
-						&labeledExpr{
-							pos:   position{line: 421, col: 19, offset: 12960},
-							label: "name",
-							expr: &ruleRefExpr{
-								pos:  position{line: 421, col: 24, offset: 12965},
-								name: "Identifier",
-							},
-						},
-						&ruleRefExpr{
-							pos:  position{line: 421, col: 35, offset: 12976},
-							name: "_",
-						},
-						&labeledExpr{
-							pos:   position{line: 421, col: 37, offset: 12978},
-							label: "value",
-							expr: &zeroOrOneExpr{
-								pos: position{line: 421, col: 43, offset: 12984},
+								pos: position{line: 417, col: 43, offset: 12768},
 								expr: &actionExpr{
-									pos: position{line: 421, col: 44, offset: 12985},
+									pos: position{line: 417, col: 44, offset: 12769},
 									run: (*parser).callonTypeAnnotation8,
 									expr: &seqExpr{
-										pos: position{line: 421, col: 44, offset: 12985},
+										pos: position{line: 417, col: 44, offset: 12769},
 										exprs: []interface{}{
 											&litMatcher{
-												pos:        position{line: 421, col: 44, offset: 12985},
+												pos:        position{line: 417, col: 44, offset: 12769},
 												val:        "=",
 												ignoreCase: false,
 											},
 											&ruleRefExpr{
-												pos:  position{line: 421, col: 48, offset: 12989},
+												pos:  position{line: 417, col: 48, offset: 12773},
 												name: "__",
 											},
 											&labeledExpr{
-												pos:   position{line: 421, col: 51, offset: 12992},
+												pos:   position{line: 417, col: 51, offset: 12776},
 												label: "value",
 												expr: &ruleRefExpr{
-													pos:  position{line: 421, col: 57, offset: 12998},
+													pos:  position{line: 417, col: 57, offset: 12782},
 													name: "Literal",
 												},
 											},
@@ -2971,14 +1829,14 @@
 							},
 						},
 						&zeroOrOneExpr{
-							pos: position{line: 421, col: 89, offset: 13030},
+							pos: position{line: 417, col: 89, offset: 12814},
 							expr: &ruleRefExpr{
-								pos:  position{line: 421, col: 89, offset: 13030},
+								pos:  position{line: 417, col: 89, offset: 12814},
 								name: "ListSeparator",
 							},
 						},
 						&ruleRefExpr{
-							pos:  position{line: 421, col: 104, offset: 13045},
+							pos:  position{line: 417, col: 104, offset: 12829},
 							name: "__",
 						},
 					},
@@ -2987,70 +1845,40 @@
 		},
 		{
 			name: "BoolConstant",
-<<<<<<< HEAD
-			pos:  position{line: 384, col: 1, offset: 11236},
+			pos:  position{line: 428, col: 1, offset: 13025},
 			expr: &actionExpr{
-				pos: position{line: 384, col: 16, offset: 11253},
+				pos: position{line: 428, col: 17, offset: 13041},
 				run: (*parser).callonBoolConstant1,
 				expr: &choiceExpr{
-					pos: position{line: 384, col: 17, offset: 11254},
+					pos: position{line: 428, col: 18, offset: 13042},
 					alternatives: []interface{}{
 						&litMatcher{
-							pos:        position{line: 384, col: 17, offset: 11254},
-=======
-			pos:  position{line: 432, col: 1, offset: 13241},
+							pos:        position{line: 428, col: 18, offset: 13042},
+							val:        "true",
+							ignoreCase: false,
+						},
+						&litMatcher{
+							pos:        position{line: 428, col: 27, offset: 13051},
+							val:        "false",
+							ignoreCase: false,
+						},
+					},
+				},
+			},
+		},
+		{
+			name: "IntConstant",
+			pos:  position{line: 432, col: 1, offset: 13106},
 			expr: &actionExpr{
-				pos: position{line: 432, col: 17, offset: 13257},
-				run: (*parser).callonBoolConstant1,
-				expr: &choiceExpr{
-					pos: position{line: 432, col: 18, offset: 13258},
-					alternatives: []interface{}{
-						&litMatcher{
-							pos:        position{line: 432, col: 18, offset: 13258},
->>>>>>> 00ccbf47
-							val:        "true",
-							ignoreCase: false,
-						},
-						&litMatcher{
-<<<<<<< HEAD
-							pos:        position{line: 384, col: 26, offset: 11263},
-=======
-							pos:        position{line: 432, col: 27, offset: 13267},
->>>>>>> 00ccbf47
-							val:        "false",
-							ignoreCase: false,
-						},
-					},
-				},
-			},
-		},
-		{
-			name: "IntConstant",
-<<<<<<< HEAD
-			pos:  position{line: 388, col: 1, offset: 11318},
-			expr: &actionExpr{
-				pos: position{line: 388, col: 15, offset: 11334},
+				pos: position{line: 432, col: 16, offset: 13121},
 				run: (*parser).callonIntConstant1,
 				expr: &seqExpr{
-					pos: position{line: 388, col: 15, offset: 11334},
+					pos: position{line: 432, col: 16, offset: 13121},
 					exprs: []interface{}{
 						&zeroOrOneExpr{
-							pos: position{line: 388, col: 15, offset: 11334},
+							pos: position{line: 432, col: 16, offset: 13121},
 							expr: &charClassMatcher{
-								pos:        position{line: 388, col: 15, offset: 11334},
-=======
-			pos:  position{line: 436, col: 1, offset: 13322},
-			expr: &actionExpr{
-				pos: position{line: 436, col: 16, offset: 13337},
-				run: (*parser).callonIntConstant1,
-				expr: &seqExpr{
-					pos: position{line: 436, col: 16, offset: 13337},
-					exprs: []interface{}{
-						&zeroOrOneExpr{
-							pos: position{line: 436, col: 16, offset: 13337},
-							expr: &charClassMatcher{
-								pos:        position{line: 436, col: 16, offset: 13337},
->>>>>>> 00ccbf47
+								pos:        position{line: 432, col: 16, offset: 13121},
 								val:        "[-+]",
 								chars:      []rune{'-', '+'},
 								ignoreCase: false,
@@ -3058,15 +1886,9 @@
 							},
 						},
 						&oneOrMoreExpr{
-<<<<<<< HEAD
-							pos: position{line: 388, col: 21, offset: 11340},
+							pos: position{line: 432, col: 22, offset: 13127},
 							expr: &ruleRefExpr{
-								pos:  position{line: 388, col: 21, offset: 11340},
-=======
-							pos: position{line: 436, col: 22, offset: 13343},
-							expr: &ruleRefExpr{
-								pos:  position{line: 436, col: 22, offset: 13343},
->>>>>>> 00ccbf47
+								pos:  position{line: 432, col: 22, offset: 13127},
 								name: "Digit",
 							},
 						},
@@ -3076,31 +1898,17 @@
 		},
 		{
 			name: "DoubleConstant",
-<<<<<<< HEAD
-			pos:  position{line: 392, col: 1, offset: 11404},
+			pos:  position{line: 436, col: 1, offset: 13191},
 			expr: &actionExpr{
-				pos: position{line: 392, col: 18, offset: 11423},
+				pos: position{line: 436, col: 19, offset: 13209},
 				run: (*parser).callonDoubleConstant1,
 				expr: &seqExpr{
-					pos: position{line: 392, col: 18, offset: 11423},
+					pos: position{line: 436, col: 19, offset: 13209},
 					exprs: []interface{}{
 						&zeroOrOneExpr{
-							pos: position{line: 392, col: 18, offset: 11423},
+							pos: position{line: 436, col: 19, offset: 13209},
 							expr: &charClassMatcher{
-								pos:        position{line: 392, col: 18, offset: 11423},
-=======
-			pos:  position{line: 440, col: 1, offset: 13407},
-			expr: &actionExpr{
-				pos: position{line: 440, col: 19, offset: 13425},
-				run: (*parser).callonDoubleConstant1,
-				expr: &seqExpr{
-					pos: position{line: 440, col: 19, offset: 13425},
-					exprs: []interface{}{
-						&zeroOrOneExpr{
-							pos: position{line: 440, col: 19, offset: 13425},
-							expr: &charClassMatcher{
-								pos:        position{line: 440, col: 19, offset: 13425},
->>>>>>> 00ccbf47
+								pos:        position{line: 436, col: 19, offset: 13209},
 								val:        "[+-]",
 								chars:      []rune{'+', '-'},
 								ignoreCase: false,
@@ -3108,67 +1916,38 @@
 							},
 						},
 						&zeroOrMoreExpr{
-<<<<<<< HEAD
-							pos: position{line: 392, col: 24, offset: 11429},
+							pos: position{line: 436, col: 25, offset: 13215},
 							expr: &ruleRefExpr{
-								pos:  position{line: 392, col: 24, offset: 11429},
-=======
-							pos: position{line: 440, col: 25, offset: 13431},
+								pos:  position{line: 436, col: 25, offset: 13215},
+								name: "Digit",
+							},
+						},
+						&litMatcher{
+							pos:        position{line: 436, col: 32, offset: 13222},
+							val:        ".",
+							ignoreCase: false,
+						},
+						&zeroOrMoreExpr{
+							pos: position{line: 436, col: 36, offset: 13226},
 							expr: &ruleRefExpr{
-								pos:  position{line: 440, col: 25, offset: 13431},
->>>>>>> 00ccbf47
+								pos:  position{line: 436, col: 36, offset: 13226},
 								name: "Digit",
 							},
 						},
-						&litMatcher{
-<<<<<<< HEAD
-							pos:        position{line: 392, col: 31, offset: 11436},
-=======
-							pos:        position{line: 440, col: 32, offset: 13438},
->>>>>>> 00ccbf47
-							val:        ".",
-							ignoreCase: false,
-						},
-						&zeroOrMoreExpr{
-<<<<<<< HEAD
-							pos: position{line: 392, col: 35, offset: 11440},
-							expr: &ruleRefExpr{
-								pos:  position{line: 392, col: 35, offset: 11440},
-=======
-							pos: position{line: 440, col: 36, offset: 13442},
-							expr: &ruleRefExpr{
-								pos:  position{line: 440, col: 36, offset: 13442},
->>>>>>> 00ccbf47
-								name: "Digit",
-							},
-						},
 						&zeroOrOneExpr{
-<<<<<<< HEAD
-							pos: position{line: 392, col: 42, offset: 11447},
+							pos: position{line: 436, col: 43, offset: 13233},
 							expr: &seqExpr{
-								pos: position{line: 392, col: 44, offset: 11449},
+								pos: position{line: 436, col: 45, offset: 13235},
 								exprs: []interface{}{
 									&charClassMatcher{
-										pos:        position{line: 392, col: 44, offset: 11449},
-=======
-							pos: position{line: 440, col: 43, offset: 13449},
-							expr: &seqExpr{
-								pos: position{line: 440, col: 45, offset: 13451},
-								exprs: []interface{}{
-									&charClassMatcher{
-										pos:        position{line: 440, col: 45, offset: 13451},
->>>>>>> 00ccbf47
+										pos:        position{line: 436, col: 45, offset: 13235},
 										val:        "['Ee']",
 										chars:      []rune{'\'', 'E', 'e', '\''},
 										ignoreCase: false,
 										inverted:   false,
 									},
 									&ruleRefExpr{
-<<<<<<< HEAD
-										pos:  position{line: 392, col: 51, offset: 11456},
-=======
-										pos:  position{line: 440, col: 52, offset: 13458},
->>>>>>> 00ccbf47
+										pos:  position{line: 436, col: 52, offset: 13242},
 										name: "IntConstant",
 									},
 								},
@@ -3180,240 +1959,129 @@
 		},
 		{
 			name: "ConstList",
-<<<<<<< HEAD
-			pos:  position{line: 396, col: 1, offset: 11526},
+			pos:  position{line: 440, col: 1, offset: 13312},
 			expr: &actionExpr{
-				pos: position{line: 396, col: 13, offset: 11540},
+				pos: position{line: 440, col: 14, offset: 13325},
 				run: (*parser).callonConstList1,
 				expr: &seqExpr{
-					pos: position{line: 396, col: 13, offset: 11540},
+					pos: position{line: 440, col: 14, offset: 13325},
 					exprs: []interface{}{
 						&litMatcher{
-							pos:        position{line: 396, col: 13, offset: 11540},
-=======
-			pos:  position{line: 444, col: 1, offset: 13528},
-			expr: &actionExpr{
-				pos: position{line: 444, col: 14, offset: 13541},
-				run: (*parser).callonConstList1,
-				expr: &seqExpr{
-					pos: position{line: 444, col: 14, offset: 13541},
-					exprs: []interface{}{
-						&litMatcher{
-							pos:        position{line: 444, col: 14, offset: 13541},
->>>>>>> 00ccbf47
+							pos:        position{line: 440, col: 14, offset: 13325},
 							val:        "[",
 							ignoreCase: false,
 						},
 						&ruleRefExpr{
-<<<<<<< HEAD
-							pos:  position{line: 396, col: 17, offset: 11544},
+							pos:  position{line: 440, col: 18, offset: 13329},
 							name: "__",
 						},
 						&labeledExpr{
-							pos:   position{line: 396, col: 20, offset: 11547},
+							pos:   position{line: 440, col: 21, offset: 13332},
 							label: "values",
 							expr: &zeroOrMoreExpr{
-								pos: position{line: 396, col: 27, offset: 11554},
+								pos: position{line: 440, col: 28, offset: 13339},
 								expr: &seqExpr{
-									pos: position{line: 396, col: 28, offset: 11555},
+									pos: position{line: 440, col: 29, offset: 13340},
 									exprs: []interface{}{
 										&ruleRefExpr{
-											pos:  position{line: 396, col: 28, offset: 11555},
+											pos:  position{line: 440, col: 29, offset: 13340},
 											name: "ConstValue",
 										},
 										&ruleRefExpr{
-											pos:  position{line: 396, col: 39, offset: 11566},
+											pos:  position{line: 440, col: 40, offset: 13351},
 											name: "__",
 										},
 										&zeroOrOneExpr{
-											pos: position{line: 396, col: 42, offset: 11569},
+											pos: position{line: 440, col: 43, offset: 13354},
 											expr: &ruleRefExpr{
-												pos:  position{line: 396, col: 42, offset: 11569},
-=======
-							pos:  position{line: 444, col: 18, offset: 13545},
+												pos:  position{line: 440, col: 43, offset: 13354},
+												name: "ListSeparator",
+											},
+										},
+										&ruleRefExpr{
+											pos:  position{line: 440, col: 58, offset: 13369},
+											name: "__",
+										},
+									},
+								},
+							},
+						},
+						&ruleRefExpr{
+							pos:  position{line: 440, col: 63, offset: 13374},
 							name: "__",
 						},
-						&labeledExpr{
-							pos:   position{line: 444, col: 21, offset: 13548},
+						&litMatcher{
+							pos:        position{line: 440, col: 66, offset: 13377},
+							val:        "]",
+							ignoreCase: false,
+						},
+					},
+				},
+			},
+		},
+		{
+			name: "ConstMap",
+			pos:  position{line: 449, col: 1, offset: 13571},
+			expr: &actionExpr{
+				pos: position{line: 449, col: 13, offset: 13583},
+				run: (*parser).callonConstMap1,
+				expr: &seqExpr{
+					pos: position{line: 449, col: 13, offset: 13583},
+					exprs: []interface{}{
+						&litMatcher{
+							pos:        position{line: 449, col: 13, offset: 13583},
+							val:        "{",
+							ignoreCase: false,
+						},
+						&ruleRefExpr{
+							pos:  position{line: 449, col: 17, offset: 13587},
+							name: "__",
+						},
+						&labeledExpr{
+							pos:   position{line: 449, col: 20, offset: 13590},
 							label: "values",
 							expr: &zeroOrMoreExpr{
-								pos: position{line: 444, col: 28, offset: 13555},
+								pos: position{line: 449, col: 27, offset: 13597},
 								expr: &seqExpr{
-									pos: position{line: 444, col: 29, offset: 13556},
+									pos: position{line: 449, col: 28, offset: 13598},
 									exprs: []interface{}{
 										&ruleRefExpr{
-											pos:  position{line: 444, col: 29, offset: 13556},
+											pos:  position{line: 449, col: 28, offset: 13598},
 											name: "ConstValue",
 										},
 										&ruleRefExpr{
-											pos:  position{line: 444, col: 40, offset: 13567},
+											pos:  position{line: 449, col: 39, offset: 13609},
 											name: "__",
 										},
-										&zeroOrOneExpr{
-											pos: position{line: 444, col: 43, offset: 13570},
-											expr: &ruleRefExpr{
-												pos:  position{line: 444, col: 43, offset: 13570},
->>>>>>> 00ccbf47
-												name: "ListSeparator",
-											},
-										},
-										&ruleRefExpr{
-<<<<<<< HEAD
-											pos:  position{line: 396, col: 57, offset: 11584},
-=======
-											pos:  position{line: 444, col: 58, offset: 13585},
->>>>>>> 00ccbf47
-											name: "__",
-										},
-									},
-								},
-							},
-						},
-						&ruleRefExpr{
-<<<<<<< HEAD
-							pos:  position{line: 396, col: 62, offset: 11589},
-							name: "__",
-						},
-						&litMatcher{
-							pos:        position{line: 396, col: 65, offset: 11592},
-=======
-							pos:  position{line: 444, col: 63, offset: 13590},
-							name: "__",
-						},
-						&litMatcher{
-							pos:        position{line: 444, col: 66, offset: 13593},
->>>>>>> 00ccbf47
-							val:        "]",
-							ignoreCase: false,
-						},
-					},
-				},
-			},
-		},
-		{
-			name: "ConstMap",
-<<<<<<< HEAD
-			pos:  position{line: 405, col: 1, offset: 11786},
-			expr: &actionExpr{
-				pos: position{line: 405, col: 12, offset: 11799},
-				run: (*parser).callonConstMap1,
-				expr: &seqExpr{
-					pos: position{line: 405, col: 12, offset: 11799},
-					exprs: []interface{}{
-						&litMatcher{
-							pos:        position{line: 405, col: 12, offset: 11799},
-=======
-			pos:  position{line: 453, col: 1, offset: 13787},
-			expr: &actionExpr{
-				pos: position{line: 453, col: 13, offset: 13799},
-				run: (*parser).callonConstMap1,
-				expr: &seqExpr{
-					pos: position{line: 453, col: 13, offset: 13799},
-					exprs: []interface{}{
-						&litMatcher{
-							pos:        position{line: 453, col: 13, offset: 13799},
->>>>>>> 00ccbf47
-							val:        "{",
-							ignoreCase: false,
-						},
-						&ruleRefExpr{
-<<<<<<< HEAD
-							pos:  position{line: 405, col: 16, offset: 11803},
-							name: "__",
-						},
-						&labeledExpr{
-							pos:   position{line: 405, col: 19, offset: 11806},
-							label: "values",
-							expr: &zeroOrMoreExpr{
-								pos: position{line: 405, col: 26, offset: 11813},
-								expr: &seqExpr{
-									pos: position{line: 405, col: 27, offset: 11814},
-									exprs: []interface{}{
-										&ruleRefExpr{
-											pos:  position{line: 405, col: 27, offset: 11814},
-											name: "ConstValue",
-										},
-										&ruleRefExpr{
-											pos:  position{line: 405, col: 38, offset: 11825},
-											name: "__",
-										},
 										&litMatcher{
-											pos:        position{line: 405, col: 41, offset: 11828},
-=======
-							pos:  position{line: 453, col: 17, offset: 13803},
-							name: "__",
-						},
-						&labeledExpr{
-							pos:   position{line: 453, col: 20, offset: 13806},
-							label: "values",
-							expr: &zeroOrMoreExpr{
-								pos: position{line: 453, col: 27, offset: 13813},
-								expr: &seqExpr{
-									pos: position{line: 453, col: 28, offset: 13814},
-									exprs: []interface{}{
-										&ruleRefExpr{
-											pos:  position{line: 453, col: 28, offset: 13814},
-											name: "ConstValue",
-										},
-										&ruleRefExpr{
-											pos:  position{line: 453, col: 39, offset: 13825},
-											name: "__",
-										},
-										&litMatcher{
-											pos:        position{line: 453, col: 42, offset: 13828},
->>>>>>> 00ccbf47
+											pos:        position{line: 449, col: 42, offset: 13612},
 											val:        ":",
 											ignoreCase: false,
 										},
 										&ruleRefExpr{
-<<<<<<< HEAD
-											pos:  position{line: 405, col: 45, offset: 11832},
+											pos:  position{line: 449, col: 46, offset: 13616},
 											name: "__",
 										},
 										&ruleRefExpr{
-											pos:  position{line: 405, col: 48, offset: 11835},
+											pos:  position{line: 449, col: 49, offset: 13619},
 											name: "ConstValue",
 										},
 										&ruleRefExpr{
-											pos:  position{line: 405, col: 59, offset: 11846},
+											pos:  position{line: 449, col: 60, offset: 13630},
 											name: "__",
 										},
 										&choiceExpr{
-											pos: position{line: 405, col: 63, offset: 11850},
+											pos: position{line: 449, col: 64, offset: 13634},
 											alternatives: []interface{}{
 												&litMatcher{
-													pos:        position{line: 405, col: 63, offset: 11850},
-=======
-											pos:  position{line: 453, col: 46, offset: 13832},
-											name: "__",
-										},
-										&ruleRefExpr{
-											pos:  position{line: 453, col: 49, offset: 13835},
-											name: "ConstValue",
-										},
-										&ruleRefExpr{
-											pos:  position{line: 453, col: 60, offset: 13846},
-											name: "__",
-										},
-										&choiceExpr{
-											pos: position{line: 453, col: 64, offset: 13850},
-											alternatives: []interface{}{
-												&litMatcher{
-													pos:        position{line: 453, col: 64, offset: 13850},
->>>>>>> 00ccbf47
+													pos:        position{line: 449, col: 64, offset: 13634},
 													val:        ",",
 													ignoreCase: false,
 												},
 												&andExpr{
-<<<<<<< HEAD
-													pos: position{line: 405, col: 69, offset: 11856},
+													pos: position{line: 449, col: 70, offset: 13640},
 													expr: &litMatcher{
-														pos:        position{line: 405, col: 70, offset: 11857},
-=======
-													pos: position{line: 453, col: 70, offset: 13856},
-													expr: &litMatcher{
-														pos:        position{line: 453, col: 71, offset: 13857},
->>>>>>> 00ccbf47
+														pos:        position{line: 449, col: 71, offset: 13641},
 														val:        "}",
 														ignoreCase: false,
 													},
@@ -3421,11 +2089,7 @@
 											},
 										},
 										&ruleRefExpr{
-<<<<<<< HEAD
-											pos:  position{line: 405, col: 75, offset: 11862},
-=======
-											pos:  position{line: 453, col: 76, offset: 13862},
->>>>>>> 00ccbf47
+											pos:  position{line: 449, col: 76, offset: 13646},
 											name: "__",
 										},
 									},
@@ -3433,11 +2097,7 @@
 							},
 						},
 						&litMatcher{
-<<<<<<< HEAD
-							pos:        position{line: 405, col: 80, offset: 11867},
-=======
-							pos:        position{line: 453, col: 81, offset: 13867},
->>>>>>> 00ccbf47
+							pos:        position{line: 449, col: 81, offset: 13651},
 							val:        "}",
 							ignoreCase: false,
 						},
@@ -3447,238 +2107,137 @@
 		},
 		{
 			name: "FrugalStatement",
-<<<<<<< HEAD
-			pos:  position{line: 425, col: 1, offset: 12417},
+			pos:  position{line: 469, col: 1, offset: 14201},
 			expr: &ruleRefExpr{
-				pos:  position{line: 425, col: 19, offset: 12437},
-=======
-			pos:  position{line: 473, col: 1, offset: 14417},
-			expr: &ruleRefExpr{
-				pos:  position{line: 473, col: 20, offset: 14436},
->>>>>>> 00ccbf47
+				pos:  position{line: 469, col: 20, offset: 14220},
 				name: "Scope",
 			},
 		},
 		{
 			name: "Scope",
-<<<<<<< HEAD
-			pos:  position{line: 427, col: 1, offset: 12444},
+			pos:  position{line: 471, col: 1, offset: 14227},
 			expr: &actionExpr{
-				pos: position{line: 427, col: 9, offset: 12454},
+				pos: position{line: 471, col: 10, offset: 14236},
 				run: (*parser).callonScope1,
 				expr: &seqExpr{
-					pos: position{line: 427, col: 9, offset: 12454},
+					pos: position{line: 471, col: 10, offset: 14236},
 					exprs: []interface{}{
 						&labeledExpr{
-							pos:   position{line: 427, col: 9, offset: 12454},
+							pos:   position{line: 471, col: 10, offset: 14236},
 							label: "docstr",
 							expr: &zeroOrOneExpr{
-								pos: position{line: 427, col: 16, offset: 12461},
+								pos: position{line: 471, col: 17, offset: 14243},
 								expr: &seqExpr{
-									pos: position{line: 427, col: 17, offset: 12462},
+									pos: position{line: 471, col: 18, offset: 14244},
 									exprs: []interface{}{
 										&ruleRefExpr{
-											pos:  position{line: 427, col: 17, offset: 12462},
+											pos:  position{line: 471, col: 18, offset: 14244},
 											name: "DocString",
 										},
 										&ruleRefExpr{
-											pos:  position{line: 427, col: 27, offset: 12472},
-=======
-			pos:  position{line: 475, col: 1, offset: 14443},
-			expr: &actionExpr{
-				pos: position{line: 475, col: 10, offset: 14452},
-				run: (*parser).callonScope1,
-				expr: &seqExpr{
-					pos: position{line: 475, col: 10, offset: 14452},
-					exprs: []interface{}{
-						&labeledExpr{
-							pos:   position{line: 475, col: 10, offset: 14452},
-							label: "docstr",
+											pos:  position{line: 471, col: 28, offset: 14254},
+											name: "__",
+										},
+									},
+								},
+							},
+						},
+						&litMatcher{
+							pos:        position{line: 471, col: 33, offset: 14259},
+							val:        "scope",
+							ignoreCase: false,
+						},
+						&ruleRefExpr{
+							pos:  position{line: 471, col: 41, offset: 14267},
+							name: "__",
+						},
+						&labeledExpr{
+							pos:   position{line: 471, col: 44, offset: 14270},
+							label: "name",
+							expr: &ruleRefExpr{
+								pos:  position{line: 471, col: 49, offset: 14275},
+								name: "Identifier",
+							},
+						},
+						&ruleRefExpr{
+							pos:  position{line: 471, col: 60, offset: 14286},
+							name: "__",
+						},
+						&labeledExpr{
+							pos:   position{line: 471, col: 63, offset: 14289},
+							label: "prefix",
 							expr: &zeroOrOneExpr{
-								pos: position{line: 475, col: 17, offset: 14459},
+								pos: position{line: 471, col: 70, offset: 14296},
+								expr: &ruleRefExpr{
+									pos:  position{line: 471, col: 70, offset: 14296},
+									name: "Prefix",
+								},
+							},
+						},
+						&ruleRefExpr{
+							pos:  position{line: 471, col: 78, offset: 14304},
+							name: "__",
+						},
+						&litMatcher{
+							pos:        position{line: 471, col: 81, offset: 14307},
+							val:        "{",
+							ignoreCase: false,
+						},
+						&ruleRefExpr{
+							pos:  position{line: 471, col: 85, offset: 14311},
+							name: "__",
+						},
+						&labeledExpr{
+							pos:   position{line: 471, col: 88, offset: 14314},
+							label: "operations",
+							expr: &zeroOrMoreExpr{
+								pos: position{line: 471, col: 99, offset: 14325},
 								expr: &seqExpr{
-									pos: position{line: 475, col: 18, offset: 14460},
+									pos: position{line: 471, col: 100, offset: 14326},
 									exprs: []interface{}{
 										&ruleRefExpr{
-											pos:  position{line: 475, col: 18, offset: 14460},
-											name: "DocString",
+											pos:  position{line: 471, col: 100, offset: 14326},
+											name: "Operation",
 										},
 										&ruleRefExpr{
-											pos:  position{line: 475, col: 28, offset: 14470},
->>>>>>> 00ccbf47
+											pos:  position{line: 471, col: 110, offset: 14336},
 											name: "__",
 										},
 									},
 								},
 							},
 						},
-						&litMatcher{
-<<<<<<< HEAD
-							pos:        position{line: 427, col: 32, offset: 12477},
-=======
-							pos:        position{line: 475, col: 33, offset: 14475},
->>>>>>> 00ccbf47
-							val:        "scope",
-							ignoreCase: false,
-						},
-						&ruleRefExpr{
-<<<<<<< HEAD
-							pos:  position{line: 427, col: 40, offset: 12485},
-							name: "__",
-						},
-						&labeledExpr{
-							pos:   position{line: 427, col: 43, offset: 12488},
-							label: "name",
-							expr: &ruleRefExpr{
-								pos:  position{line: 427, col: 48, offset: 12493},
-=======
-							pos:  position{line: 475, col: 41, offset: 14483},
-							name: "__",
-						},
-						&labeledExpr{
-							pos:   position{line: 475, col: 44, offset: 14486},
-							label: "name",
-							expr: &ruleRefExpr{
-								pos:  position{line: 475, col: 49, offset: 14491},
->>>>>>> 00ccbf47
-								name: "Identifier",
-							},
-						},
-						&ruleRefExpr{
-<<<<<<< HEAD
-							pos:  position{line: 427, col: 59, offset: 12504},
-							name: "__",
-						},
-						&labeledExpr{
-							pos:   position{line: 427, col: 62, offset: 12507},
-							label: "prefix",
-							expr: &zeroOrOneExpr{
-								pos: position{line: 427, col: 69, offset: 12514},
-								expr: &ruleRefExpr{
-									pos:  position{line: 427, col: 69, offset: 12514},
-=======
-							pos:  position{line: 475, col: 60, offset: 14502},
-							name: "__",
-						},
-						&labeledExpr{
-							pos:   position{line: 475, col: 63, offset: 14505},
-							label: "prefix",
-							expr: &zeroOrOneExpr{
-								pos: position{line: 475, col: 70, offset: 14512},
-								expr: &ruleRefExpr{
-									pos:  position{line: 475, col: 70, offset: 14512},
->>>>>>> 00ccbf47
-									name: "Prefix",
-								},
-							},
-						},
-						&ruleRefExpr{
-<<<<<<< HEAD
-							pos:  position{line: 427, col: 77, offset: 12522},
-							name: "__",
-						},
-						&litMatcher{
-							pos:        position{line: 427, col: 80, offset: 12525},
-=======
-							pos:  position{line: 475, col: 78, offset: 14520},
-							name: "__",
-						},
-						&litMatcher{
-							pos:        position{line: 475, col: 81, offset: 14523},
->>>>>>> 00ccbf47
-							val:        "{",
-							ignoreCase: false,
-						},
-						&ruleRefExpr{
-<<<<<<< HEAD
-							pos:  position{line: 427, col: 84, offset: 12529},
-							name: "__",
-						},
-						&labeledExpr{
-							pos:   position{line: 427, col: 87, offset: 12532},
-							label: "operations",
-							expr: &zeroOrMoreExpr{
-								pos: position{line: 427, col: 98, offset: 12543},
-								expr: &seqExpr{
-									pos: position{line: 427, col: 99, offset: 12544},
-									exprs: []interface{}{
-										&ruleRefExpr{
-											pos:  position{line: 427, col: 99, offset: 12544},
-											name: "Operation",
-										},
-										&ruleRefExpr{
-											pos:  position{line: 427, col: 109, offset: 12554},
-=======
-							pos:  position{line: 475, col: 85, offset: 14527},
-							name: "__",
-						},
-						&labeledExpr{
-							pos:   position{line: 475, col: 88, offset: 14530},
-							label: "operations",
-							expr: &zeroOrMoreExpr{
-								pos: position{line: 475, col: 99, offset: 14541},
-								expr: &seqExpr{
-									pos: position{line: 475, col: 100, offset: 14542},
-									exprs: []interface{}{
-										&ruleRefExpr{
-											pos:  position{line: 475, col: 100, offset: 14542},
-											name: "Operation",
-										},
-										&ruleRefExpr{
-											pos:  position{line: 475, col: 110, offset: 14552},
->>>>>>> 00ccbf47
-											name: "__",
-										},
-									},
-								},
-							},
-						},
 						&choiceExpr{
-<<<<<<< HEAD
-							pos: position{line: 427, col: 115, offset: 12560},
+							pos: position{line: 471, col: 116, offset: 14342},
 							alternatives: []interface{}{
 								&litMatcher{
-									pos:        position{line: 427, col: 115, offset: 12560},
-=======
-							pos: position{line: 475, col: 116, offset: 14558},
-							alternatives: []interface{}{
-								&litMatcher{
-									pos:        position{line: 475, col: 116, offset: 14558},
->>>>>>> 00ccbf47
+									pos:        position{line: 471, col: 116, offset: 14342},
 									val:        "}",
 									ignoreCase: false,
 								},
 								&ruleRefExpr{
-<<<<<<< HEAD
-									pos:  position{line: 427, col: 121, offset: 12566},
-=======
-									pos:  position{line: 475, col: 122, offset: 14564},
->>>>>>> 00ccbf47
+									pos:  position{line: 471, col: 122, offset: 14348},
 									name: "EndOfScopeError",
 								},
 							},
 						},
 						&ruleRefExpr{
-<<<<<<< HEAD
-							pos:  position{line: 427, col: 138, offset: 12583},
-=======
-							pos:  position{line: 475, col: 139, offset: 14581},
+							pos:  position{line: 471, col: 139, offset: 14365},
 							name: "_",
 						},
 						&labeledExpr{
-							pos:   position{line: 475, col: 141, offset: 14583},
+							pos:   position{line: 471, col: 141, offset: 14367},
 							label: "annotations",
 							expr: &zeroOrOneExpr{
-								pos: position{line: 475, col: 153, offset: 14595},
+								pos: position{line: 471, col: 153, offset: 14379},
 								expr: &ruleRefExpr{
-									pos:  position{line: 475, col: 153, offset: 14595},
+									pos:  position{line: 471, col: 153, offset: 14379},
 									name: "TypeAnnotations",
 								},
 							},
 						},
 						&ruleRefExpr{
-							pos:  position{line: 475, col: 170, offset: 14612},
->>>>>>> 00ccbf47
+							pos:  position{line: 471, col: 170, offset: 14396},
 							name: "EOS",
 						},
 					},
@@ -3687,91 +2246,49 @@
 		},
 		{
 			name: "EndOfScopeError",
-<<<<<<< HEAD
-			pos:  position{line: 448, col: 1, offset: 13128},
+			pos:  position{line: 493, col: 1, offset: 14993},
 			expr: &actionExpr{
-				pos: position{line: 448, col: 19, offset: 13148},
+				pos: position{line: 493, col: 20, offset: 15012},
 				run: (*parser).callonEndOfScopeError1,
 				expr: &anyMatcher{
-					line: 448, col: 19, offset: 13148,
-=======
-			pos:  position{line: 497, col: 1, offset: 15209},
+					line: 493, col: 20, offset: 15012,
+				},
+			},
+		},
+		{
+			name: "Prefix",
+			pos:  position{line: 497, col: 1, offset: 15079},
 			expr: &actionExpr{
-				pos: position{line: 497, col: 20, offset: 15228},
-				run: (*parser).callonEndOfScopeError1,
-				expr: &anyMatcher{
-					line: 497, col: 20, offset: 15228,
->>>>>>> 00ccbf47
-				},
-			},
-		},
-		{
-			name: "Prefix",
-<<<<<<< HEAD
-			pos:  position{line: 452, col: 1, offset: 13215},
-			expr: &actionExpr{
-				pos: position{line: 452, col: 10, offset: 13226},
+				pos: position{line: 497, col: 11, offset: 15089},
 				run: (*parser).callonPrefix1,
 				expr: &seqExpr{
-					pos: position{line: 452, col: 10, offset: 13226},
+					pos: position{line: 497, col: 11, offset: 15089},
 					exprs: []interface{}{
 						&litMatcher{
-							pos:        position{line: 452, col: 10, offset: 13226},
-=======
-			pos:  position{line: 501, col: 1, offset: 15295},
-			expr: &actionExpr{
-				pos: position{line: 501, col: 11, offset: 15305},
-				run: (*parser).callonPrefix1,
-				expr: &seqExpr{
-					pos: position{line: 501, col: 11, offset: 15305},
-					exprs: []interface{}{
-						&litMatcher{
-							pos:        position{line: 501, col: 11, offset: 15305},
->>>>>>> 00ccbf47
+							pos:        position{line: 497, col: 11, offset: 15089},
 							val:        "prefix",
 							ignoreCase: false,
 						},
 						&ruleRefExpr{
-<<<<<<< HEAD
-							pos:  position{line: 452, col: 19, offset: 13235},
+							pos:  position{line: 497, col: 20, offset: 15098},
 							name: "__",
 						},
 						&ruleRefExpr{
-							pos:  position{line: 452, col: 22, offset: 13238},
+							pos:  position{line: 497, col: 23, offset: 15101},
 							name: "PrefixToken",
 						},
 						&zeroOrMoreExpr{
-							pos: position{line: 452, col: 34, offset: 13250},
+							pos: position{line: 497, col: 35, offset: 15113},
 							expr: &seqExpr{
-								pos: position{line: 452, col: 35, offset: 13251},
+								pos: position{line: 497, col: 36, offset: 15114},
 								exprs: []interface{}{
 									&litMatcher{
-										pos:        position{line: 452, col: 35, offset: 13251},
-=======
-							pos:  position{line: 501, col: 20, offset: 15314},
-							name: "__",
-						},
-						&ruleRefExpr{
-							pos:  position{line: 501, col: 23, offset: 15317},
-							name: "PrefixToken",
-						},
-						&zeroOrMoreExpr{
-							pos: position{line: 501, col: 35, offset: 15329},
-							expr: &seqExpr{
-								pos: position{line: 501, col: 36, offset: 15330},
-								exprs: []interface{}{
-									&litMatcher{
-										pos:        position{line: 501, col: 36, offset: 15330},
->>>>>>> 00ccbf47
+										pos:        position{line: 497, col: 36, offset: 15114},
 										val:        ".",
 										ignoreCase: false,
 									},
 									&ruleRefExpr{
-<<<<<<< HEAD
-										pos:  position{line: 452, col: 39, offset: 13255},
-=======
-										pos:  position{line: 501, col: 40, offset: 15334},
->>>>>>> 00ccbf47
+										pos:  position{line: 497, col: 40, offset: 15118},
 										name: "PrefixToken",
 									},
 								},
@@ -3783,55 +2300,31 @@
 		},
 		{
 			name: "PrefixToken",
-<<<<<<< HEAD
-			pos:  position{line: 457, col: 1, offset: 13386},
+			pos:  position{line: 502, col: 1, offset: 15249},
 			expr: &choiceExpr{
-				pos: position{line: 457, col: 15, offset: 13402},
+				pos: position{line: 502, col: 16, offset: 15264},
 				alternatives: []interface{}{
 					&seqExpr{
-						pos: position{line: 457, col: 16, offset: 13403},
+						pos: position{line: 502, col: 17, offset: 15265},
 						exprs: []interface{}{
 							&litMatcher{
-								pos:        position{line: 457, col: 16, offset: 13403},
-=======
-			pos:  position{line: 506, col: 1, offset: 15465},
-			expr: &choiceExpr{
-				pos: position{line: 506, col: 16, offset: 15480},
-				alternatives: []interface{}{
-					&seqExpr{
-						pos: position{line: 506, col: 17, offset: 15481},
-						exprs: []interface{}{
-							&litMatcher{
-								pos:        position{line: 506, col: 17, offset: 15481},
->>>>>>> 00ccbf47
+								pos:        position{line: 502, col: 17, offset: 15265},
 								val:        "{",
 								ignoreCase: false,
 							},
 							&ruleRefExpr{
-<<<<<<< HEAD
-								pos:  position{line: 457, col: 20, offset: 13407},
+								pos:  position{line: 502, col: 21, offset: 15269},
 								name: "PrefixWord",
 							},
 							&litMatcher{
-								pos:        position{line: 457, col: 31, offset: 13418},
-=======
-								pos:  position{line: 506, col: 21, offset: 15485},
-								name: "PrefixWord",
-							},
-							&litMatcher{
-								pos:        position{line: 506, col: 32, offset: 15496},
->>>>>>> 00ccbf47
+								pos:        position{line: 502, col: 32, offset: 15280},
 								val:        "}",
 								ignoreCase: false,
 							},
 						},
 					},
 					&ruleRefExpr{
-<<<<<<< HEAD
-						pos:  position{line: 457, col: 38, offset: 13425},
-=======
-						pos:  position{line: 506, col: 39, offset: 15503},
->>>>>>> 00ccbf47
+						pos:  position{line: 502, col: 39, offset: 15287},
 						name: "PrefixWord",
 					},
 				},
@@ -3839,19 +2332,11 @@
 		},
 		{
 			name: "PrefixWord",
-<<<<<<< HEAD
-			pos:  position{line: 459, col: 1, offset: 13437},
+			pos:  position{line: 504, col: 1, offset: 15299},
 			expr: &oneOrMoreExpr{
-				pos: position{line: 459, col: 14, offset: 13452},
+				pos: position{line: 504, col: 15, offset: 15313},
 				expr: &charClassMatcher{
-					pos:        position{line: 459, col: 14, offset: 13452},
-=======
-			pos:  position{line: 508, col: 1, offset: 15515},
-			expr: &oneOrMoreExpr{
-				pos: position{line: 508, col: 15, offset: 15529},
-				expr: &charClassMatcher{
-					pos:        position{line: 508, col: 15, offset: 15529},
->>>>>>> 00ccbf47
+					pos:        position{line: 504, col: 15, offset: 15313},
 					val:        "[^\\r\\n\\t\\f .{}]",
 					chars:      []rune{'\r', '\n', '\t', '\f', ' ', '.', '{', '}'},
 					ignoreCase: false,
@@ -3861,51 +2346,27 @@
 		},
 		{
 			name: "Operation",
-<<<<<<< HEAD
-			pos:  position{line: 461, col: 1, offset: 13470},
+			pos:  position{line: 506, col: 1, offset: 15331},
 			expr: &actionExpr{
-				pos: position{line: 461, col: 13, offset: 13484},
+				pos: position{line: 506, col: 14, offset: 15344},
 				run: (*parser).callonOperation1,
 				expr: &seqExpr{
-					pos: position{line: 461, col: 13, offset: 13484},
+					pos: position{line: 506, col: 14, offset: 15344},
 					exprs: []interface{}{
 						&labeledExpr{
-							pos:   position{line: 461, col: 13, offset: 13484},
+							pos:   position{line: 506, col: 14, offset: 15344},
 							label: "docstr",
 							expr: &zeroOrOneExpr{
-								pos: position{line: 461, col: 20, offset: 13491},
+								pos: position{line: 506, col: 21, offset: 15351},
 								expr: &seqExpr{
-									pos: position{line: 461, col: 21, offset: 13492},
+									pos: position{line: 506, col: 22, offset: 15352},
 									exprs: []interface{}{
 										&ruleRefExpr{
-											pos:  position{line: 461, col: 21, offset: 13492},
+											pos:  position{line: 506, col: 22, offset: 15352},
 											name: "DocString",
 										},
 										&ruleRefExpr{
-											pos:  position{line: 461, col: 31, offset: 13502},
-=======
-			pos:  position{line: 510, col: 1, offset: 15547},
-			expr: &actionExpr{
-				pos: position{line: 510, col: 14, offset: 15560},
-				run: (*parser).callonOperation1,
-				expr: &seqExpr{
-					pos: position{line: 510, col: 14, offset: 15560},
-					exprs: []interface{}{
-						&labeledExpr{
-							pos:   position{line: 510, col: 14, offset: 15560},
-							label: "docstr",
-							expr: &zeroOrOneExpr{
-								pos: position{line: 510, col: 21, offset: 15567},
-								expr: &seqExpr{
-									pos: position{line: 510, col: 22, offset: 15568},
-									exprs: []interface{}{
-										&ruleRefExpr{
-											pos:  position{line: 510, col: 22, offset: 15568},
-											name: "DocString",
-										},
-										&ruleRefExpr{
-											pos:  position{line: 510, col: 32, offset: 15578},
->>>>>>> 00ccbf47
+											pos:  position{line: 506, col: 32, offset: 15362},
 											name: "__",
 										},
 									},
@@ -3913,86 +2374,55 @@
 							},
 						},
 						&labeledExpr{
-<<<<<<< HEAD
-							pos:   position{line: 461, col: 36, offset: 13507},
+							pos:   position{line: 506, col: 37, offset: 15367},
 							label: "name",
 							expr: &ruleRefExpr{
-								pos:  position{line: 461, col: 41, offset: 13512},
-=======
-							pos:   position{line: 510, col: 37, offset: 15583},
-							label: "name",
-							expr: &ruleRefExpr{
-								pos:  position{line: 510, col: 42, offset: 15588},
->>>>>>> 00ccbf47
+								pos:  position{line: 506, col: 42, offset: 15372},
 								name: "Identifier",
 							},
 						},
 						&ruleRefExpr{
-<<<<<<< HEAD
-							pos:  position{line: 461, col: 52, offset: 13523},
+							pos:  position{line: 506, col: 53, offset: 15383},
 							name: "_",
 						},
 						&litMatcher{
-							pos:        position{line: 461, col: 54, offset: 13525},
-=======
-							pos:  position{line: 510, col: 53, offset: 15599},
-							name: "_",
-						},
-						&litMatcher{
-							pos:        position{line: 510, col: 55, offset: 15601},
->>>>>>> 00ccbf47
+							pos:        position{line: 506, col: 55, offset: 15385},
 							val:        ":",
 							ignoreCase: false,
 						},
 						&ruleRefExpr{
-<<<<<<< HEAD
-							pos:  position{line: 461, col: 58, offset: 13529},
+							pos:  position{line: 506, col: 59, offset: 15389},
 							name: "__",
 						},
 						&labeledExpr{
-							pos:   position{line: 461, col: 61, offset: 13532},
+							pos:   position{line: 506, col: 62, offset: 15392},
 							label: "typ",
 							expr: &ruleRefExpr{
-								pos:  position{line: 461, col: 65, offset: 13536},
-=======
-							pos:  position{line: 510, col: 59, offset: 15605},
-							name: "__",
-						},
-						&labeledExpr{
-							pos:   position{line: 510, col: 62, offset: 15608},
-							label: "typ",
-							expr: &ruleRefExpr{
-								pos:  position{line: 510, col: 66, offset: 15612},
->>>>>>> 00ccbf47
+								pos:  position{line: 506, col: 66, offset: 15396},
 								name: "Identifier",
 							},
 						},
 						&ruleRefExpr{
-<<<<<<< HEAD
-							pos:  position{line: 461, col: 76, offset: 13547},
-							name: "__",
-=======
-							pos:  position{line: 510, col: 77, offset: 15623},
+							pos:  position{line: 506, col: 77, offset: 15407},
 							name: "_",
 						},
 						&labeledExpr{
-							pos:   position{line: 510, col: 79, offset: 15625},
+							pos:   position{line: 506, col: 79, offset: 15409},
 							label: "annotations",
 							expr: &zeroOrOneExpr{
-								pos: position{line: 510, col: 91, offset: 15637},
+								pos: position{line: 506, col: 91, offset: 15421},
 								expr: &ruleRefExpr{
-									pos:  position{line: 510, col: 91, offset: 15637},
+									pos:  position{line: 506, col: 91, offset: 15421},
 									name: "TypeAnnotations",
 								},
 							},
 						},
 						&zeroOrOneExpr{
-							pos: position{line: 510, col: 108, offset: 15654},
+							pos: position{line: 506, col: 108, offset: 15438},
 							expr: &ruleRefExpr{
-								pos:  position{line: 510, col: 108, offset: 15654},
+								pos:  position{line: 506, col: 108, offset: 15438},
 								name: "ListSeparator",
 							},
->>>>>>> 00ccbf47
 						},
 					},
 				},
@@ -4000,61 +2430,33 @@
 		},
 		{
 			name: "Literal",
-<<<<<<< HEAD
-			pos:  position{line: 477, col: 1, offset: 14058},
+			pos:  position{line: 523, col: 1, offset: 16024},
 			expr: &actionExpr{
-				pos: position{line: 477, col: 11, offset: 14070},
+				pos: position{line: 523, col: 12, offset: 16035},
 				run: (*parser).callonLiteral1,
 				expr: &choiceExpr{
-					pos: position{line: 477, col: 12, offset: 14071},
+					pos: position{line: 523, col: 13, offset: 16036},
 					alternatives: []interface{}{
 						&seqExpr{
-							pos: position{line: 477, col: 13, offset: 14072},
+							pos: position{line: 523, col: 14, offset: 16037},
 							exprs: []interface{}{
 								&litMatcher{
-									pos:        position{line: 477, col: 13, offset: 14072},
-=======
-			pos:  position{line: 527, col: 1, offset: 16240},
-			expr: &actionExpr{
-				pos: position{line: 527, col: 12, offset: 16251},
-				run: (*parser).callonLiteral1,
-				expr: &choiceExpr{
-					pos: position{line: 527, col: 13, offset: 16252},
-					alternatives: []interface{}{
-						&seqExpr{
-							pos: position{line: 527, col: 14, offset: 16253},
-							exprs: []interface{}{
-								&litMatcher{
-									pos:        position{line: 527, col: 14, offset: 16253},
->>>>>>> 00ccbf47
+									pos:        position{line: 523, col: 14, offset: 16037},
 									val:        "\"",
 									ignoreCase: false,
 								},
 								&zeroOrMoreExpr{
-<<<<<<< HEAD
-									pos: position{line: 477, col: 17, offset: 14076},
+									pos: position{line: 523, col: 18, offset: 16041},
 									expr: &choiceExpr{
-										pos: position{line: 477, col: 18, offset: 14077},
+										pos: position{line: 523, col: 19, offset: 16042},
 										alternatives: []interface{}{
 											&litMatcher{
-												pos:        position{line: 477, col: 18, offset: 14077},
-=======
-									pos: position{line: 527, col: 18, offset: 16257},
-									expr: &choiceExpr{
-										pos: position{line: 527, col: 19, offset: 16258},
-										alternatives: []interface{}{
-											&litMatcher{
-												pos:        position{line: 527, col: 19, offset: 16258},
->>>>>>> 00ccbf47
+												pos:        position{line: 523, col: 19, offset: 16042},
 												val:        "\\\"",
 												ignoreCase: false,
 											},
 											&charClassMatcher{
-<<<<<<< HEAD
-												pos:        position{line: 477, col: 25, offset: 14084},
-=======
-												pos:        position{line: 527, col: 26, offset: 16265},
->>>>>>> 00ccbf47
+												pos:        position{line: 523, col: 26, offset: 16049},
 												val:        "[^\"]",
 												chars:      []rune{'"'},
 												ignoreCase: false,
@@ -4064,56 +2466,32 @@
 									},
 								},
 								&litMatcher{
-<<<<<<< HEAD
-									pos:        position{line: 477, col: 32, offset: 14091},
-=======
-									pos:        position{line: 527, col: 33, offset: 16272},
->>>>>>> 00ccbf47
+									pos:        position{line: 523, col: 33, offset: 16056},
 									val:        "\"",
 									ignoreCase: false,
 								},
 							},
 						},
 						&seqExpr{
-<<<<<<< HEAD
-							pos: position{line: 477, col: 40, offset: 14099},
+							pos: position{line: 523, col: 41, offset: 16064},
 							exprs: []interface{}{
 								&litMatcher{
-									pos:        position{line: 477, col: 40, offset: 14099},
-=======
-							pos: position{line: 527, col: 41, offset: 16280},
-							exprs: []interface{}{
-								&litMatcher{
-									pos:        position{line: 527, col: 41, offset: 16280},
->>>>>>> 00ccbf47
+									pos:        position{line: 523, col: 41, offset: 16064},
 									val:        "'",
 									ignoreCase: false,
 								},
 								&zeroOrMoreExpr{
-<<<<<<< HEAD
-									pos: position{line: 477, col: 45, offset: 14104},
+									pos: position{line: 523, col: 46, offset: 16069},
 									expr: &choiceExpr{
-										pos: position{line: 477, col: 46, offset: 14105},
+										pos: position{line: 523, col: 47, offset: 16070},
 										alternatives: []interface{}{
 											&litMatcher{
-												pos:        position{line: 477, col: 46, offset: 14105},
-=======
-									pos: position{line: 527, col: 46, offset: 16285},
-									expr: &choiceExpr{
-										pos: position{line: 527, col: 47, offset: 16286},
-										alternatives: []interface{}{
-											&litMatcher{
-												pos:        position{line: 527, col: 47, offset: 16286},
->>>>>>> 00ccbf47
+												pos:        position{line: 523, col: 47, offset: 16070},
 												val:        "\\'",
 												ignoreCase: false,
 											},
 											&charClassMatcher{
-<<<<<<< HEAD
-												pos:        position{line: 477, col: 53, offset: 14112},
-=======
-												pos:        position{line: 527, col: 54, offset: 16293},
->>>>>>> 00ccbf47
+												pos:        position{line: 523, col: 54, offset: 16077},
 												val:        "[^']",
 												chars:      []rune{'\''},
 												ignoreCase: false,
@@ -4123,11 +2501,7 @@
 									},
 								},
 								&litMatcher{
-<<<<<<< HEAD
-									pos:        position{line: 477, col: 60, offset: 14119},
-=======
-									pos:        position{line: 527, col: 61, offset: 16300},
->>>>>>> 00ccbf47
+									pos:        position{line: 523, col: 61, offset: 16084},
 									val:        "'",
 									ignoreCase: false,
 								},
@@ -4139,45 +2513,24 @@
 		},
 		{
 			name: "Identifier",
-<<<<<<< HEAD
-			pos:  position{line: 486, col: 1, offset: 14405},
+			pos:  position{line: 532, col: 1, offset: 16370},
 			expr: &actionExpr{
-				pos: position{line: 486, col: 14, offset: 14420},
+				pos: position{line: 532, col: 15, offset: 16384},
 				run: (*parser).callonIdentifier1,
 				expr: &seqExpr{
-					pos: position{line: 486, col: 14, offset: 14420},
+					pos: position{line: 532, col: 15, offset: 16384},
 					exprs: []interface{}{
 						&oneOrMoreExpr{
-							pos: position{line: 486, col: 14, offset: 14420},
+							pos: position{line: 532, col: 15, offset: 16384},
 							expr: &choiceExpr{
-								pos: position{line: 486, col: 15, offset: 14421},
+								pos: position{line: 532, col: 16, offset: 16385},
 								alternatives: []interface{}{
 									&ruleRefExpr{
-										pos:  position{line: 486, col: 15, offset: 14421},
+										pos:  position{line: 532, col: 16, offset: 16385},
 										name: "Letter",
 									},
 									&litMatcher{
-										pos:        position{line: 486, col: 24, offset: 14430},
-=======
-			pos:  position{line: 536, col: 1, offset: 16586},
-			expr: &actionExpr{
-				pos: position{line: 536, col: 15, offset: 16600},
-				run: (*parser).callonIdentifier1,
-				expr: &seqExpr{
-					pos: position{line: 536, col: 15, offset: 16600},
-					exprs: []interface{}{
-						&oneOrMoreExpr{
-							pos: position{line: 536, col: 15, offset: 16600},
-							expr: &choiceExpr{
-								pos: position{line: 536, col: 16, offset: 16601},
-								alternatives: []interface{}{
-									&ruleRefExpr{
-										pos:  position{line: 536, col: 16, offset: 16601},
-										name: "Letter",
-									},
-									&litMatcher{
-										pos:        position{line: 536, col: 25, offset: 16610},
->>>>>>> 00ccbf47
+										pos:        position{line: 532, col: 25, offset: 16394},
 										val:        "_",
 										ignoreCase: false,
 									},
@@ -4185,37 +2538,20 @@
 							},
 						},
 						&zeroOrMoreExpr{
-<<<<<<< HEAD
-							pos: position{line: 486, col: 30, offset: 14436},
+							pos: position{line: 532, col: 31, offset: 16400},
 							expr: &choiceExpr{
-								pos: position{line: 486, col: 31, offset: 14437},
+								pos: position{line: 532, col: 32, offset: 16401},
 								alternatives: []interface{}{
 									&ruleRefExpr{
-										pos:  position{line: 486, col: 31, offset: 14437},
+										pos:  position{line: 532, col: 32, offset: 16401},
 										name: "Letter",
 									},
 									&ruleRefExpr{
-										pos:  position{line: 486, col: 40, offset: 14446},
+										pos:  position{line: 532, col: 41, offset: 16410},
 										name: "Digit",
 									},
 									&charClassMatcher{
-										pos:        position{line: 486, col: 48, offset: 14454},
-=======
-							pos: position{line: 536, col: 31, offset: 16616},
-							expr: &choiceExpr{
-								pos: position{line: 536, col: 32, offset: 16617},
-								alternatives: []interface{}{
-									&ruleRefExpr{
-										pos:  position{line: 536, col: 32, offset: 16617},
-										name: "Letter",
-									},
-									&ruleRefExpr{
-										pos:  position{line: 536, col: 41, offset: 16626},
-										name: "Digit",
-									},
-									&charClassMatcher{
-										pos:        position{line: 536, col: 49, offset: 16634},
->>>>>>> 00ccbf47
+										pos:        position{line: 532, col: 49, offset: 16418},
 										val:        "[._]",
 										chars:      []rune{'.', '_'},
 										ignoreCase: false,
@@ -4230,15 +2566,9 @@
 		},
 		{
 			name: "ListSeparator",
-<<<<<<< HEAD
-			pos:  position{line: 490, col: 1, offset: 14509},
+			pos:  position{line: 536, col: 1, offset: 16473},
 			expr: &charClassMatcher{
-				pos:        position{line: 490, col: 17, offset: 14527},
-=======
-			pos:  position{line: 540, col: 1, offset: 16689},
-			expr: &charClassMatcher{
-				pos:        position{line: 540, col: 18, offset: 16706},
->>>>>>> 00ccbf47
+				pos:        position{line: 536, col: 18, offset: 16490},
 				val:        "[,;]",
 				chars:      []rune{',', ';'},
 				ignoreCase: false,
@@ -4247,15 +2577,9 @@
 		},
 		{
 			name: "Letter",
-<<<<<<< HEAD
-			pos:  position{line: 491, col: 1, offset: 14532},
+			pos:  position{line: 537, col: 1, offset: 16495},
 			expr: &charClassMatcher{
-				pos:        position{line: 491, col: 10, offset: 14543},
-=======
-			pos:  position{line: 541, col: 1, offset: 16711},
-			expr: &charClassMatcher{
-				pos:        position{line: 541, col: 11, offset: 16721},
->>>>>>> 00ccbf47
+				pos:        position{line: 537, col: 11, offset: 16505},
 				val:        "[A-Za-z]",
 				ranges:     []rune{'A', 'Z', 'a', 'z'},
 				ignoreCase: false,
@@ -4264,15 +2588,9 @@
 		},
 		{
 			name: "Digit",
-<<<<<<< HEAD
-			pos:  position{line: 492, col: 1, offset: 14552},
+			pos:  position{line: 538, col: 1, offset: 16514},
 			expr: &charClassMatcher{
-				pos:        position{line: 492, col: 9, offset: 14562},
-=======
-			pos:  position{line: 542, col: 1, offset: 16730},
-			expr: &charClassMatcher{
-				pos:        position{line: 542, col: 10, offset: 16739},
->>>>>>> 00ccbf47
+				pos:        position{line: 538, col: 10, offset: 16523},
 				val:        "[0-9]",
 				ranges:     []rune{'0', '9'},
 				ignoreCase: false,
@@ -4281,84 +2599,47 @@
 		},
 		{
 			name: "SourceChar",
-<<<<<<< HEAD
-			pos:  position{line: 494, col: 1, offset: 14569},
+			pos:  position{line: 540, col: 1, offset: 16530},
 			expr: &anyMatcher{
-				line: 494, col: 14, offset: 14584,
-=======
-			pos:  position{line: 544, col: 1, offset: 16746},
-			expr: &anyMatcher{
-				line: 544, col: 15, offset: 16760,
->>>>>>> 00ccbf47
+				line: 540, col: 15, offset: 16544,
 			},
 		},
 		{
 			name: "DocString",
-<<<<<<< HEAD
-			pos:  position{line: 495, col: 1, offset: 14586},
+			pos:  position{line: 541, col: 1, offset: 16546},
 			expr: &actionExpr{
-				pos: position{line: 495, col: 13, offset: 14600},
+				pos: position{line: 541, col: 14, offset: 16559},
 				run: (*parser).callonDocString1,
 				expr: &seqExpr{
-					pos: position{line: 495, col: 13, offset: 14600},
+					pos: position{line: 541, col: 14, offset: 16559},
 					exprs: []interface{}{
 						&litMatcher{
-							pos:        position{line: 495, col: 13, offset: 14600},
-=======
-			pos:  position{line: 545, col: 1, offset: 16762},
-			expr: &actionExpr{
-				pos: position{line: 545, col: 14, offset: 16775},
-				run: (*parser).callonDocString1,
-				expr: &seqExpr{
-					pos: position{line: 545, col: 14, offset: 16775},
-					exprs: []interface{}{
-						&litMatcher{
-							pos:        position{line: 545, col: 14, offset: 16775},
->>>>>>> 00ccbf47
+							pos:        position{line: 541, col: 14, offset: 16559},
 							val:        "/**@",
 							ignoreCase: false,
 						},
 						&zeroOrMoreExpr{
-<<<<<<< HEAD
-							pos: position{line: 495, col: 20, offset: 14607},
+							pos: position{line: 541, col: 21, offset: 16566},
 							expr: &seqExpr{
-								pos: position{line: 495, col: 22, offset: 14609},
+								pos: position{line: 541, col: 23, offset: 16568},
 								exprs: []interface{}{
 									&notExpr{
-										pos: position{line: 495, col: 22, offset: 14609},
+										pos: position{line: 541, col: 23, offset: 16568},
 										expr: &litMatcher{
-											pos:        position{line: 495, col: 23, offset: 14610},
-=======
-							pos: position{line: 545, col: 21, offset: 16782},
-							expr: &seqExpr{
-								pos: position{line: 545, col: 23, offset: 16784},
-								exprs: []interface{}{
-									&notExpr{
-										pos: position{line: 545, col: 23, offset: 16784},
-										expr: &litMatcher{
-											pos:        position{line: 545, col: 24, offset: 16785},
->>>>>>> 00ccbf47
+											pos:        position{line: 541, col: 24, offset: 16569},
 											val:        "*/",
 											ignoreCase: false,
 										},
 									},
 									&ruleRefExpr{
-<<<<<<< HEAD
-										pos:  position{line: 495, col: 28, offset: 14615},
-=======
-										pos:  position{line: 545, col: 29, offset: 16790},
->>>>>>> 00ccbf47
+										pos:  position{line: 541, col: 29, offset: 16574},
 										name: "SourceChar",
 									},
 								},
 							},
 						},
 						&litMatcher{
-<<<<<<< HEAD
-							pos:        position{line: 495, col: 42, offset: 14629},
-=======
-							pos:        position{line: 545, col: 43, offset: 16804},
->>>>>>> 00ccbf47
+							pos:        position{line: 541, col: 43, offset: 16588},
 							val:        "*/",
 							ignoreCase: false,
 						},
@@ -4368,29 +2649,16 @@
 		},
 		{
 			name: "Comment",
-<<<<<<< HEAD
-			pos:  position{line: 501, col: 1, offset: 14809},
+			pos:  position{line: 547, col: 1, offset: 16768},
 			expr: &choiceExpr{
-				pos: position{line: 501, col: 11, offset: 14821},
+				pos: position{line: 547, col: 12, offset: 16779},
 				alternatives: []interface{}{
 					&ruleRefExpr{
-						pos:  position{line: 501, col: 11, offset: 14821},
+						pos:  position{line: 547, col: 12, offset: 16779},
 						name: "MultiLineComment",
 					},
 					&ruleRefExpr{
-						pos:  position{line: 501, col: 30, offset: 14840},
-=======
-			pos:  position{line: 551, col: 1, offset: 16984},
-			expr: &choiceExpr{
-				pos: position{line: 551, col: 12, offset: 16995},
-				alternatives: []interface{}{
-					&ruleRefExpr{
-						pos:  position{line: 551, col: 12, offset: 16995},
-						name: "MultiLineComment",
-					},
-					&ruleRefExpr{
-						pos:  position{line: 551, col: 31, offset: 17014},
->>>>>>> 00ccbf47
+						pos:  position{line: 547, col: 31, offset: 16798},
 						name: "SingleLineComment",
 					},
 				},
@@ -4398,78 +2666,44 @@
 		},
 		{
 			name: "MultiLineComment",
-<<<<<<< HEAD
-			pos:  position{line: 502, col: 1, offset: 14858},
+			pos:  position{line: 548, col: 1, offset: 16816},
 			expr: &seqExpr{
-				pos: position{line: 502, col: 20, offset: 14879},
+				pos: position{line: 548, col: 21, offset: 16836},
 				exprs: []interface{}{
 					&notExpr{
-						pos: position{line: 502, col: 20, offset: 14879},
+						pos: position{line: 548, col: 21, offset: 16836},
 						expr: &ruleRefExpr{
-							pos:  position{line: 502, col: 21, offset: 14880},
-=======
-			pos:  position{line: 552, col: 1, offset: 17032},
-			expr: &seqExpr{
-				pos: position{line: 552, col: 21, offset: 17052},
-				exprs: []interface{}{
-					&notExpr{
-						pos: position{line: 552, col: 21, offset: 17052},
-						expr: &ruleRefExpr{
-							pos:  position{line: 552, col: 22, offset: 17053},
->>>>>>> 00ccbf47
+							pos:  position{line: 548, col: 22, offset: 16837},
 							name: "DocString",
 						},
 					},
 					&litMatcher{
-<<<<<<< HEAD
-						pos:        position{line: 502, col: 31, offset: 14890},
-=======
-						pos:        position{line: 552, col: 32, offset: 17063},
->>>>>>> 00ccbf47
+						pos:        position{line: 548, col: 32, offset: 16847},
 						val:        "/*",
 						ignoreCase: false,
 					},
 					&zeroOrMoreExpr{
-<<<<<<< HEAD
-						pos: position{line: 502, col: 36, offset: 14895},
+						pos: position{line: 548, col: 37, offset: 16852},
 						expr: &seqExpr{
-							pos: position{line: 502, col: 38, offset: 14897},
+							pos: position{line: 548, col: 39, offset: 16854},
 							exprs: []interface{}{
 								&notExpr{
-									pos: position{line: 502, col: 38, offset: 14897},
+									pos: position{line: 548, col: 39, offset: 16854},
 									expr: &litMatcher{
-										pos:        position{line: 502, col: 39, offset: 14898},
-=======
-						pos: position{line: 552, col: 37, offset: 17068},
-						expr: &seqExpr{
-							pos: position{line: 552, col: 39, offset: 17070},
-							exprs: []interface{}{
-								&notExpr{
-									pos: position{line: 552, col: 39, offset: 17070},
-									expr: &litMatcher{
-										pos:        position{line: 552, col: 40, offset: 17071},
->>>>>>> 00ccbf47
+										pos:        position{line: 548, col: 40, offset: 16855},
 										val:        "*/",
 										ignoreCase: false,
 									},
 								},
 								&ruleRefExpr{
-<<<<<<< HEAD
-									pos:  position{line: 502, col: 44, offset: 14903},
-=======
-									pos:  position{line: 552, col: 45, offset: 17076},
->>>>>>> 00ccbf47
+									pos:  position{line: 548, col: 45, offset: 16860},
 									name: "SourceChar",
 								},
 							},
 						},
 					},
 					&litMatcher{
-<<<<<<< HEAD
-						pos:        position{line: 502, col: 58, offset: 14917},
-=======
-						pos:        position{line: 552, col: 59, offset: 17090},
->>>>>>> 00ccbf47
+						pos:        position{line: 548, col: 59, offset: 16874},
 						val:        "*/",
 						ignoreCase: false,
 					},
@@ -4478,94 +2712,53 @@
 		},
 		{
 			name: "MultiLineCommentNoLineTerminator",
-<<<<<<< HEAD
-			pos:  position{line: 503, col: 1, offset: 14922},
+			pos:  position{line: 549, col: 1, offset: 16879},
 			expr: &seqExpr{
-				pos: position{line: 503, col: 36, offset: 14959},
+				pos: position{line: 549, col: 37, offset: 16915},
 				exprs: []interface{}{
 					&notExpr{
-						pos: position{line: 503, col: 36, offset: 14959},
+						pos: position{line: 549, col: 37, offset: 16915},
 						expr: &ruleRefExpr{
-							pos:  position{line: 503, col: 37, offset: 14960},
-=======
-			pos:  position{line: 553, col: 1, offset: 17095},
-			expr: &seqExpr{
-				pos: position{line: 553, col: 37, offset: 17131},
-				exprs: []interface{}{
-					&notExpr{
-						pos: position{line: 553, col: 37, offset: 17131},
-						expr: &ruleRefExpr{
-							pos:  position{line: 553, col: 38, offset: 17132},
->>>>>>> 00ccbf47
+							pos:  position{line: 549, col: 38, offset: 16916},
 							name: "DocString",
 						},
 					},
 					&litMatcher{
-<<<<<<< HEAD
-						pos:        position{line: 503, col: 47, offset: 14970},
-=======
-						pos:        position{line: 553, col: 48, offset: 17142},
->>>>>>> 00ccbf47
+						pos:        position{line: 549, col: 48, offset: 16926},
 						val:        "/*",
 						ignoreCase: false,
 					},
 					&zeroOrMoreExpr{
-<<<<<<< HEAD
-						pos: position{line: 503, col: 52, offset: 14975},
+						pos: position{line: 549, col: 53, offset: 16931},
 						expr: &seqExpr{
-							pos: position{line: 503, col: 54, offset: 14977},
+							pos: position{line: 549, col: 55, offset: 16933},
 							exprs: []interface{}{
 								&notExpr{
-									pos: position{line: 503, col: 54, offset: 14977},
+									pos: position{line: 549, col: 55, offset: 16933},
 									expr: &choiceExpr{
-										pos: position{line: 503, col: 57, offset: 14980},
+										pos: position{line: 549, col: 58, offset: 16936},
 										alternatives: []interface{}{
 											&litMatcher{
-												pos:        position{line: 503, col: 57, offset: 14980},
-=======
-						pos: position{line: 553, col: 53, offset: 17147},
-						expr: &seqExpr{
-							pos: position{line: 553, col: 55, offset: 17149},
-							exprs: []interface{}{
-								&notExpr{
-									pos: position{line: 553, col: 55, offset: 17149},
-									expr: &choiceExpr{
-										pos: position{line: 553, col: 58, offset: 17152},
-										alternatives: []interface{}{
-											&litMatcher{
-												pos:        position{line: 553, col: 58, offset: 17152},
->>>>>>> 00ccbf47
+												pos:        position{line: 549, col: 58, offset: 16936},
 												val:        "*/",
 												ignoreCase: false,
 											},
 											&ruleRefExpr{
-<<<<<<< HEAD
-												pos:  position{line: 503, col: 64, offset: 14987},
-=======
-												pos:  position{line: 553, col: 65, offset: 17159},
->>>>>>> 00ccbf47
+												pos:  position{line: 549, col: 65, offset: 16943},
 												name: "EOL",
 											},
 										},
 									},
 								},
 								&ruleRefExpr{
-<<<<<<< HEAD
-									pos:  position{line: 503, col: 70, offset: 14993},
-=======
-									pos:  position{line: 553, col: 71, offset: 17165},
->>>>>>> 00ccbf47
+									pos:  position{line: 549, col: 71, offset: 16949},
 									name: "SourceChar",
 								},
 							},
 						},
 					},
 					&litMatcher{
-<<<<<<< HEAD
-						pos:        position{line: 503, col: 84, offset: 15007},
-=======
-						pos:        position{line: 553, col: 85, offset: 17179},
->>>>>>> 00ccbf47
+						pos:        position{line: 549, col: 85, offset: 16963},
 						val:        "*/",
 						ignoreCase: false,
 					},
@@ -4574,59 +2767,61 @@
 		},
 		{
 			name: "SingleLineComment",
-<<<<<<< HEAD
-			pos:  position{line: 504, col: 1, offset: 15012},
+			pos:  position{line: 550, col: 1, offset: 16968},
 			expr: &choiceExpr{
-				pos: position{line: 504, col: 21, offset: 15034},
+				pos: position{line: 550, col: 22, offset: 16989},
 				alternatives: []interface{}{
 					&seqExpr{
-						pos: position{line: 504, col: 22, offset: 15035},
+						pos: position{line: 550, col: 23, offset: 16990},
 						exprs: []interface{}{
 							&litMatcher{
-								pos:        position{line: 504, col: 22, offset: 15035},
-=======
-			pos:  position{line: 554, col: 1, offset: 17184},
-			expr: &choiceExpr{
-				pos: position{line: 554, col: 22, offset: 17205},
-				alternatives: []interface{}{
+								pos:        position{line: 550, col: 23, offset: 16990},
+								val:        "//",
+								ignoreCase: false,
+							},
+							&zeroOrMoreExpr{
+								pos: position{line: 550, col: 28, offset: 16995},
+								expr: &seqExpr{
+									pos: position{line: 550, col: 30, offset: 16997},
+									exprs: []interface{}{
+										&notExpr{
+											pos: position{line: 550, col: 30, offset: 16997},
+											expr: &ruleRefExpr{
+												pos:  position{line: 550, col: 31, offset: 16998},
+												name: "EOL",
+											},
+										},
+										&ruleRefExpr{
+											pos:  position{line: 550, col: 35, offset: 17002},
+											name: "SourceChar",
+										},
+									},
+								},
+							},
+						},
+					},
 					&seqExpr{
-						pos: position{line: 554, col: 23, offset: 17206},
+						pos: position{line: 550, col: 53, offset: 17020},
 						exprs: []interface{}{
 							&litMatcher{
-								pos:        position{line: 554, col: 23, offset: 17206},
->>>>>>> 00ccbf47
-								val:        "//",
+								pos:        position{line: 550, col: 53, offset: 17020},
+								val:        "#",
 								ignoreCase: false,
 							},
 							&zeroOrMoreExpr{
-<<<<<<< HEAD
-								pos: position{line: 504, col: 27, offset: 15040},
+								pos: position{line: 550, col: 57, offset: 17024},
 								expr: &seqExpr{
-									pos: position{line: 504, col: 29, offset: 15042},
+									pos: position{line: 550, col: 59, offset: 17026},
 									exprs: []interface{}{
 										&notExpr{
-											pos: position{line: 504, col: 29, offset: 15042},
+											pos: position{line: 550, col: 59, offset: 17026},
 											expr: &ruleRefExpr{
-												pos:  position{line: 504, col: 30, offset: 15043},
-=======
-								pos: position{line: 554, col: 28, offset: 17211},
-								expr: &seqExpr{
-									pos: position{line: 554, col: 30, offset: 17213},
-									exprs: []interface{}{
-										&notExpr{
-											pos: position{line: 554, col: 30, offset: 17213},
-											expr: &ruleRefExpr{
-												pos:  position{line: 554, col: 31, offset: 17214},
->>>>>>> 00ccbf47
+												pos:  position{line: 550, col: 60, offset: 17027},
 												name: "EOL",
 											},
 										},
 										&ruleRefExpr{
-<<<<<<< HEAD
-											pos:  position{line: 504, col: 34, offset: 15047},
-=======
-											pos:  position{line: 554, col: 35, offset: 17218},
->>>>>>> 00ccbf47
+											pos:  position{line: 550, col: 64, offset: 17031},
 											name: "SourceChar",
 										},
 									},
@@ -4634,168 +2829,69 @@
 							},
 						},
 					},
-					&seqExpr{
-<<<<<<< HEAD
-						pos: position{line: 504, col: 52, offset: 15065},
-						exprs: []interface{}{
-							&litMatcher{
-								pos:        position{line: 504, col: 52, offset: 15065},
-=======
-						pos: position{line: 554, col: 53, offset: 17236},
-						exprs: []interface{}{
-							&litMatcher{
-								pos:        position{line: 554, col: 53, offset: 17236},
->>>>>>> 00ccbf47
-								val:        "#",
-								ignoreCase: false,
-							},
-							&zeroOrMoreExpr{
-<<<<<<< HEAD
-								pos: position{line: 504, col: 56, offset: 15069},
-								expr: &seqExpr{
-									pos: position{line: 504, col: 58, offset: 15071},
-									exprs: []interface{}{
-										&notExpr{
-											pos: position{line: 504, col: 58, offset: 15071},
-											expr: &ruleRefExpr{
-												pos:  position{line: 504, col: 59, offset: 15072},
-=======
-								pos: position{line: 554, col: 57, offset: 17240},
-								expr: &seqExpr{
-									pos: position{line: 554, col: 59, offset: 17242},
-									exprs: []interface{}{
-										&notExpr{
-											pos: position{line: 554, col: 59, offset: 17242},
-											expr: &ruleRefExpr{
-												pos:  position{line: 554, col: 60, offset: 17243},
->>>>>>> 00ccbf47
-												name: "EOL",
-											},
-										},
-										&ruleRefExpr{
-<<<<<<< HEAD
-											pos:  position{line: 504, col: 63, offset: 15076},
-=======
-											pos:  position{line: 554, col: 64, offset: 17247},
->>>>>>> 00ccbf47
-											name: "SourceChar",
-										},
-									},
-								},
-							},
-						},
-					},
 				},
 			},
 		},
 		{
 			name: "__",
-<<<<<<< HEAD
-			pos:  position{line: 506, col: 1, offset: 15092},
+			pos:  position{line: 552, col: 1, offset: 17047},
 			expr: &zeroOrMoreExpr{
-				pos: position{line: 506, col: 6, offset: 15099},
+				pos: position{line: 552, col: 7, offset: 17053},
 				expr: &choiceExpr{
-					pos: position{line: 506, col: 8, offset: 15101},
+					pos: position{line: 552, col: 9, offset: 17055},
 					alternatives: []interface{}{
 						&ruleRefExpr{
-							pos:  position{line: 506, col: 8, offset: 15101},
+							pos:  position{line: 552, col: 9, offset: 17055},
 							name: "Whitespace",
 						},
 						&ruleRefExpr{
-							pos:  position{line: 506, col: 21, offset: 15114},
+							pos:  position{line: 552, col: 22, offset: 17068},
 							name: "EOL",
 						},
 						&ruleRefExpr{
-							pos:  position{line: 506, col: 27, offset: 15120},
-=======
-			pos:  position{line: 556, col: 1, offset: 17263},
+							pos:  position{line: 552, col: 28, offset: 17074},
+							name: "Comment",
+						},
+					},
+				},
+			},
+		},
+		{
+			name: "_",
+			pos:  position{line: 553, col: 1, offset: 17085},
 			expr: &zeroOrMoreExpr{
-				pos: position{line: 556, col: 7, offset: 17269},
+				pos: position{line: 553, col: 6, offset: 17090},
 				expr: &choiceExpr{
-					pos: position{line: 556, col: 9, offset: 17271},
+					pos: position{line: 553, col: 8, offset: 17092},
 					alternatives: []interface{}{
 						&ruleRefExpr{
-							pos:  position{line: 556, col: 9, offset: 17271},
+							pos:  position{line: 553, col: 8, offset: 17092},
 							name: "Whitespace",
 						},
 						&ruleRefExpr{
-							pos:  position{line: 556, col: 22, offset: 17284},
-							name: "EOL",
-						},
-						&ruleRefExpr{
-							pos:  position{line: 556, col: 28, offset: 17290},
->>>>>>> 00ccbf47
-							name: "Comment",
-						},
-					},
-				},
-			},
-		},
-		{
-			name: "_",
-<<<<<<< HEAD
-			pos:  position{line: 507, col: 1, offset: 15131},
+							pos:  position{line: 553, col: 21, offset: 17105},
+							name: "MultiLineCommentNoLineTerminator",
+						},
+					},
+				},
+			},
+		},
+		{
+			name: "WS",
+			pos:  position{line: 554, col: 1, offset: 17141},
 			expr: &zeroOrMoreExpr{
-				pos: position{line: 507, col: 5, offset: 15137},
-				expr: &choiceExpr{
-					pos: position{line: 507, col: 7, offset: 15139},
-					alternatives: []interface{}{
-						&ruleRefExpr{
-							pos:  position{line: 507, col: 7, offset: 15139},
-							name: "Whitespace",
-						},
-						&ruleRefExpr{
-							pos:  position{line: 507, col: 20, offset: 15152},
-=======
-			pos:  position{line: 557, col: 1, offset: 17301},
-			expr: &zeroOrMoreExpr{
-				pos: position{line: 557, col: 6, offset: 17306},
-				expr: &choiceExpr{
-					pos: position{line: 557, col: 8, offset: 17308},
-					alternatives: []interface{}{
-						&ruleRefExpr{
-							pos:  position{line: 557, col: 8, offset: 17308},
-							name: "Whitespace",
-						},
-						&ruleRefExpr{
-							pos:  position{line: 557, col: 21, offset: 17321},
->>>>>>> 00ccbf47
-							name: "MultiLineCommentNoLineTerminator",
-						},
-					},
-				},
-			},
-		},
-		{
-			name: "WS",
-<<<<<<< HEAD
-			pos:  position{line: 508, col: 1, offset: 15188},
-			expr: &zeroOrMoreExpr{
-				pos: position{line: 508, col: 6, offset: 15195},
+				pos: position{line: 554, col: 7, offset: 17147},
 				expr: &ruleRefExpr{
-					pos:  position{line: 508, col: 6, offset: 15195},
-=======
-			pos:  position{line: 558, col: 1, offset: 17357},
-			expr: &zeroOrMoreExpr{
-				pos: position{line: 558, col: 7, offset: 17363},
-				expr: &ruleRefExpr{
-					pos:  position{line: 558, col: 7, offset: 17363},
->>>>>>> 00ccbf47
+					pos:  position{line: 554, col: 7, offset: 17147},
 					name: "Whitespace",
 				},
 			},
 		},
 		{
 			name: "Whitespace",
-<<<<<<< HEAD
-			pos:  position{line: 510, col: 1, offset: 15208},
+			pos:  position{line: 556, col: 1, offset: 17160},
 			expr: &charClassMatcher{
-				pos:        position{line: 510, col: 14, offset: 15223},
-=======
-			pos:  position{line: 560, col: 1, offset: 17376},
-			expr: &charClassMatcher{
-				pos:        position{line: 560, col: 15, offset: 17390},
->>>>>>> 00ccbf47
+				pos:        position{line: 556, col: 15, offset: 17174},
 				val:        "[ \\t\\r]",
 				chars:      []rune{' ', '\t', '\r'},
 				ignoreCase: false,
@@ -4804,112 +2900,62 @@
 		},
 		{
 			name: "EOL",
-<<<<<<< HEAD
-			pos:  position{line: 511, col: 1, offset: 15231},
+			pos:  position{line: 557, col: 1, offset: 17182},
 			expr: &litMatcher{
-				pos:        position{line: 511, col: 7, offset: 15239},
-=======
-			pos:  position{line: 561, col: 1, offset: 17398},
-			expr: &litMatcher{
-				pos:        position{line: 561, col: 8, offset: 17405},
->>>>>>> 00ccbf47
+				pos:        position{line: 557, col: 8, offset: 17189},
 				val:        "\n",
 				ignoreCase: false,
 			},
 		},
 		{
 			name: "EOS",
-<<<<<<< HEAD
-			pos:  position{line: 512, col: 1, offset: 15244},
+			pos:  position{line: 558, col: 1, offset: 17194},
 			expr: &choiceExpr{
-				pos: position{line: 512, col: 7, offset: 15252},
+				pos: position{line: 558, col: 8, offset: 17201},
 				alternatives: []interface{}{
 					&seqExpr{
-						pos: position{line: 512, col: 7, offset: 15252},
+						pos: position{line: 558, col: 8, offset: 17201},
 						exprs: []interface{}{
 							&ruleRefExpr{
-								pos:  position{line: 512, col: 7, offset: 15252},
+								pos:  position{line: 558, col: 8, offset: 17201},
 								name: "__",
 							},
 							&litMatcher{
-								pos:        position{line: 512, col: 10, offset: 15255},
-=======
-			pos:  position{line: 562, col: 1, offset: 17410},
-			expr: &choiceExpr{
-				pos: position{line: 562, col: 8, offset: 17417},
-				alternatives: []interface{}{
+								pos:        position{line: 558, col: 11, offset: 17204},
+								val:        ";",
+								ignoreCase: false,
+							},
+						},
+					},
 					&seqExpr{
-						pos: position{line: 562, col: 8, offset: 17417},
+						pos: position{line: 558, col: 17, offset: 17210},
 						exprs: []interface{}{
 							&ruleRefExpr{
-								pos:  position{line: 562, col: 8, offset: 17417},
-								name: "__",
-							},
-							&litMatcher{
-								pos:        position{line: 562, col: 11, offset: 17420},
->>>>>>> 00ccbf47
-								val:        ";",
-								ignoreCase: false,
+								pos:  position{line: 558, col: 17, offset: 17210},
+								name: "_",
+							},
+							&zeroOrOneExpr{
+								pos: position{line: 558, col: 19, offset: 17212},
+								expr: &ruleRefExpr{
+									pos:  position{line: 558, col: 19, offset: 17212},
+									name: "SingleLineComment",
+								},
+							},
+							&ruleRefExpr{
+								pos:  position{line: 558, col: 38, offset: 17231},
+								name: "EOL",
 							},
 						},
 					},
 					&seqExpr{
-<<<<<<< HEAD
-						pos: position{line: 512, col: 16, offset: 15261},
+						pos: position{line: 558, col: 44, offset: 17237},
 						exprs: []interface{}{
 							&ruleRefExpr{
-								pos:  position{line: 512, col: 16, offset: 15261},
-								name: "_",
-							},
-							&zeroOrOneExpr{
-								pos: position{line: 512, col: 18, offset: 15263},
-								expr: &ruleRefExpr{
-									pos:  position{line: 512, col: 18, offset: 15263},
-=======
-						pos: position{line: 562, col: 17, offset: 17426},
-						exprs: []interface{}{
+								pos:  position{line: 558, col: 44, offset: 17237},
+								name: "__",
+							},
 							&ruleRefExpr{
-								pos:  position{line: 562, col: 17, offset: 17426},
-								name: "_",
-							},
-							&zeroOrOneExpr{
-								pos: position{line: 562, col: 19, offset: 17428},
-								expr: &ruleRefExpr{
-									pos:  position{line: 562, col: 19, offset: 17428},
->>>>>>> 00ccbf47
-									name: "SingleLineComment",
-								},
-							},
-							&ruleRefExpr{
-<<<<<<< HEAD
-								pos:  position{line: 512, col: 37, offset: 15282},
-=======
-								pos:  position{line: 562, col: 38, offset: 17447},
->>>>>>> 00ccbf47
-								name: "EOL",
-							},
-						},
-					},
-					&seqExpr{
-<<<<<<< HEAD
-						pos: position{line: 512, col: 43, offset: 15288},
-						exprs: []interface{}{
-							&ruleRefExpr{
-								pos:  position{line: 512, col: 43, offset: 15288},
-								name: "__",
-							},
-							&ruleRefExpr{
-								pos:  position{line: 512, col: 46, offset: 15291},
-=======
-						pos: position{line: 562, col: 44, offset: 17453},
-						exprs: []interface{}{
-							&ruleRefExpr{
-								pos:  position{line: 562, col: 44, offset: 17453},
-								name: "__",
-							},
-							&ruleRefExpr{
-								pos:  position{line: 562, col: 47, offset: 17456},
->>>>>>> 00ccbf47
+								pos:  position{line: 558, col: 47, offset: 17240},
 								name: "EOF",
 							},
 						},
@@ -4919,19 +2965,11 @@
 		},
 		{
 			name: "EOF",
-<<<<<<< HEAD
-			pos:  position{line: 514, col: 1, offset: 15296},
+			pos:  position{line: 560, col: 1, offset: 17245},
 			expr: &notExpr{
-				pos: position{line: 514, col: 7, offset: 15304},
+				pos: position{line: 560, col: 8, offset: 17252},
 				expr: &anyMatcher{
-					line: 514, col: 8, offset: 15305,
-=======
-			pos:  position{line: 564, col: 1, offset: 17461},
-			expr: &notExpr{
-				pos: position{line: 564, col: 8, offset: 17468},
-				expr: &anyMatcher{
-					line: 564, col: 9, offset: 17469,
->>>>>>> 00ccbf47
+					line: 560, col: 9, offset: 17253,
 				},
 			},
 		},
@@ -6025,7 +4063,7 @@
 			buf.WriteString("rule " + rule.name)
 		}
 	}
-	pe := &parserError{Inner: err, pos: pos, prefix: buf.String()}
+	pe := &parserError{Inner: err, prefix: buf.String()}
 	p.errs.add(pe)
 }
 
