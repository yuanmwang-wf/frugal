--- conflicted
+++ resolved
@@ -39,10 +39,6 @@
       ],
       "transports": ["activemq"]
     },
-<<<<<<< HEAD
-    "rpcTransports": ["nats", "http"],
-=======
->>>>>>> 84ee17d4
     "protocols": ["binary", "compact", "json"]
   },
   {
