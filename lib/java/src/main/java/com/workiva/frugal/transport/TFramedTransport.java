--- conflicted
+++ resolved
@@ -77,13 +77,8 @@
     private final byte[] writei32buf = new byte[4];
 
     public byte[] readFrame() throws TTransportException {
-<<<<<<< HEAD
-        transport_.readAll(readi32buf, 0, 4);
+        transport.readAll(readi32buf, 0, 4);
         int size = ProtocolUtils.readInt(readi32buf, 0);
-=======
-        transport.readAll(readi32buf, 0, 4);
-        int size = decodeFrameSize(readi32buf);
->>>>>>> 870c508d
 
         if (size < 0) {
             close();
@@ -111,32 +106,9 @@
         int len = writeBuffer.len();
         writeBuffer.reset();
 
-<<<<<<< HEAD
         ProtocolUtils.writeInt(len, writei32buf, 0);
-        transport_.write(writei32buf, 0, 4);
-        transport_.write(buf, 0, len);
-        transport_.flush();
-    }
-=======
-        encodeFrameSize(len, writei32buf);
         transport.write(writei32buf, 0, 4);
         transport.write(buf, 0, len);
         transport.flush();
     }
-
-    private static void encodeFrameSize(final int frameSize, final byte[] buf) {
-        buf[0] = (byte) (0xff & (frameSize >> 24));
-        buf[1] = (byte) (0xff & (frameSize >> 16));
-        buf[2] = (byte) (0xff & (frameSize >> 8));
-        buf[3] = (byte) (0xff & (frameSize));
-    }
-
-    private static int decodeFrameSize(final byte[] buf) {
-        return
-                ((buf[0] & 0xff) << 24) |
-                        ((buf[1] & 0xff) << 16) |
-                        ((buf[2] & 0xff) << 8) |
-                        ((buf[3] & 0xff));
-    }
->>>>>>> 870c508d
 }