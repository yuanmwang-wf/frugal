package main

import (
	"fmt"
	"log"
	"net/http"

	"git.apache.org/thrift.git/lib/go/thrift"

	"github.com/Workiva/frugal/examples/go/gen-go/v1/music"
	"github.com/Workiva/frugal/lib/go"
)

// Run an HTTP server
func main() {
	// Set the protocol used for serialization.
	// The protocol stack must match between client and server
	fProtocolFactory := frugal.NewFProtocolFactory(thrift.NewTBinaryProtocolFactoryDefault())

	// Create a handler. Each incoming request at the processor is sent to
	// the handler. Responses from the handler are returned back to the
	// client
	handler := &StoreHandler{}
	processor := music.NewFStoreProcessor(handler)

	// Start the server using the configured processor, and protocol
<<<<<<< HEAD
	http.HandleFunc("/frugal", CORSMiddleware(frugal.NewFrugalHandlerFunc(processor, fProtocolFactory)))
	func() {
		fmt.Println("Starting the http server...")
		http.ListenAndServe(":9090", http.DefaultServeMux)
	}()
=======
	http.HandleFunc("/frugal", frugal.NewFrugalHandlerFunc(processor, fProtocolFactory))
	fmt.Println("Starting the http server...")
	log.Fatal(http.ListenAndServe(":9090", http.DefaultServeMux))
>>>>>>> 4355cbda
}

// StoreHandler handles all incoming requests to the server.
// The handler must satisfy the interface the server exposes.
type StoreHandler struct{}

// BuyAlbum always buys the same album
func (f *StoreHandler) BuyAlbum(ctx frugal.FContext, ASIN string, acct string) (r *music.Album, err error) {
	album := &music.Album{
		ASIN:     "c54d385a-5024-4f3f-86ef-6314546a7e7f",
		Duration: 1200,
		Tracks: []*music.Track{&music.Track{
			Title:     "Comme des enfants",
			Artist:    "Coeur de pirate",
			Publisher: "Grosse Boîte",
			Composer:  "Béatrice Martin",
			Duration:  169,
			Pro:       music.PerfRightsOrg_ASCAP,
		}},
	}

	return album, nil
}

// EnterAlbumGiveaway always returns true
func (f *StoreHandler) EnterAlbumGiveaway(ctx frugal.FContext, email string, name string) (r bool, err error) {
	return true, nil
}

func CORSMiddleware(wrapped http.Handler) http.HandlerFunc {
	return func(w http.ResponseWriter, r *http.Request) {
		if !applyCORS(w, r) {
			return
		}

		wrapped.ServeHTTP(w, r)
	}
}

// applyCORS applies the access-control headers needed for cross-origin
// resource sharing and returns true if the request should proceed.
func applyCORS(w http.ResponseWriter, r *http.Request) bool {
	if origin := r.Header.Get("Origin"); origin != "" {
		w.Header().Set("Access-Control-Allow-Origin", origin)
		w.Header().Set("Access-Control-Allow-Methods", "POST, GET, OPTIONS, PUT, DELETE")
		w.Header()["Access-Control-Allow-Headers"] = r.Header["Access-Control-Request-Headers"]
		w.Header().Set("Access-Control-Allow-Credentials", "true")
	}

	if r.Method == "OPTIONS" {
		return false
	}

	return true
}<|MERGE_RESOLUTION|>--- conflicted
+++ resolved
@@ -6,6 +6,7 @@
 	"net/http"
 
 	"git.apache.org/thrift.git/lib/go/thrift"
+	"github.com/rs/cors"
 
 	"github.com/Workiva/frugal/examples/go/gen-go/v1/music"
 	"github.com/Workiva/frugal/lib/go"
@@ -23,18 +24,23 @@
 	handler := &StoreHandler{}
 	processor := music.NewFStoreProcessor(handler)
 
-	// Start the server using the configured processor, and protocol
-<<<<<<< HEAD
-	http.HandleFunc("/frugal", CORSMiddleware(frugal.NewFrugalHandlerFunc(processor, fProtocolFactory)))
-	func() {
-		fmt.Println("Starting the http server...")
-		http.ListenAndServe(":9090", http.DefaultServeMux)
-	}()
-=======
-	http.HandleFunc("/frugal", frugal.NewFrugalHandlerFunc(processor, fProtocolFactory))
+//	// Start the server using the configured processor, and protocol
+//<<<<<<< HEAD
+//	http.HandleFunc("/frugal", CORSMiddleware(frugal.NewFrugalHandlerFunc(processor, fProtocolFactory)))
+//	func() {
+//		fmt.Println("Starting the http server...")
+//		http.ListenAndServe(":9090", http.DefaultServeMux)
+//	}()
+//=======
+//	http.HandleFunc("/frugal", frugal.NewFrugalHandlerFunc(processor, fProtocolFactory))
+//	fmt.Println("Starting the http server...")
+//	log.Fatal(http.ListenAndServe(":9090", http.DefaultServeMux))
+//>>>>>>> 4355cbda26d40353a0937c399640e925555a0acf
+	httpHandler := frugal.NewFrugalHandlerFunc(processor, fProtocolFactory)
+	corsHandler := cors.Default().Handler(httpHandler)
+	http.HandleFunc("/frugal", corsHandler)
 	fmt.Println("Starting the http server...")
 	log.Fatal(http.ListenAndServe(":9090", http.DefaultServeMux))
->>>>>>> 4355cbda
 }
 
 // StoreHandler handles all incoming requests to the server.
@@ -46,7 +52,7 @@
 	album := &music.Album{
 		ASIN:     "c54d385a-5024-4f3f-86ef-6314546a7e7f",
 		Duration: 1200,
-		Tracks: []*music.Track{&music.Track{
+		Tracks: []*music.Track{{
 			Title:     "Comme des enfants",
 			Artist:    "Coeur de pirate",
 			Publisher: "Grosse Boîte",
@@ -64,29 +70,29 @@
 	return true, nil
 }
 
-func CORSMiddleware(wrapped http.Handler) http.HandlerFunc {
-	return func(w http.ResponseWriter, r *http.Request) {
-		if !applyCORS(w, r) {
-			return
-		}
-
-		wrapped.ServeHTTP(w, r)
-	}
-}
-
-// applyCORS applies the access-control headers needed for cross-origin
-// resource sharing and returns true if the request should proceed.
-func applyCORS(w http.ResponseWriter, r *http.Request) bool {
-	if origin := r.Header.Get("Origin"); origin != "" {
-		w.Header().Set("Access-Control-Allow-Origin", origin)
-		w.Header().Set("Access-Control-Allow-Methods", "POST, GET, OPTIONS, PUT, DELETE")
-		w.Header()["Access-Control-Allow-Headers"] = r.Header["Access-Control-Request-Headers"]
-		w.Header().Set("Access-Control-Allow-Credentials", "true")
-	}
-
-	if r.Method == "OPTIONS" {
-		return false
-	}
-
-	return true
-}+//func CORSMiddleware(wrapped http.Handler) http.HandlerFunc {
+//	return func(w http.ResponseWriter, r *http.Request) {
+//		if !applyCORS(w, r) {
+//			return
+//		}
+//
+//		wrapped.ServeHTTP(w, r)
+//	}
+//}
+//
+//// applyCORS applies the access-control headers needed for cross-origin
+//// resource sharing and returns true if the request should proceed.
+//func applyCORS(w http.ResponseWriter, r *http.Request) bool {
+//	if origin := r.Header.Get("Origin"); origin != "" {
+//		w.Header().Set("Access-Control-Allow-Origin", origin)
+//		w.Header().Set("Access-Control-Allow-Methods", "POST, GET, OPTIONS, PUT, DELETE")
+//		w.Header()["Access-Control-Allow-Headers"] = r.Header["Access-Control-Request-Headers"]
+//		w.Header().Set("Access-Control-Allow-Credentials", "true")
+//	}
+//
+//	if r.Method == "OPTIONS" {
+//		return false
+//	}
+//
+//	return true
+//}