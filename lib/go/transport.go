package frugal

import (
	"errors"
	"io"
	"sync"
	"time"

	"git.apache.org/thrift.git/lib/go/thrift"
	log "github.com/Sirupsen/logrus"
)

const (
	REQUEST_TOO_LARGE  = 100
	RESPONSE_TOO_LARGE = 101

	defaultWatermark = 5 * time.Second
)

// ErrTransportClosed is returned by service calls when the transport is
// unexpectedly closed, perhaps as a result of the transport entering an
// invalid state. If this is returned, the transport should be reinitialized.
var ErrTransportClosed = errors.New("frugal: transport was unexpectedly closed")

// ErrTooLarge is returned when attempting to write a message which exceeds the
// transport's message size limit.
var ErrTooLarge = thrift.NewTTransportException(REQUEST_TOO_LARGE,
	"request was too large for the transport")

// FScopeTransportFactory produces FScopeTransports which are used by pub/sub
// scopes.
type FScopeTransportFactory interface {
	GetTransport() FScopeTransport
}

// FScopeTransport is a TTransport extension for pub/sub scopes.
type FScopeTransport interface {
	thrift.TTransport

	// LockTopic sets the publish topic and locks the transport for exclusive
	// access.
	LockTopic(string) error

	// UnlockTopic unsets the publish topic and unlocks the transport.
	UnlockTopic() error

	// Subscribe sets the subscribe topic and opens the transport.
	Subscribe(string) error

	// DiscardFrame discards the current message frame the transport is
	// reading, if any. After calling this, a subsequent call to Read will read
	// from the next frame. This must be called from the same goroutine as the
	// goroutine calling Read.
	DiscardFrame()
}

// FTransport is a TTransport for services.
type FTransport interface {
	thrift.TTransport

	// SetRegistry sets the Registry on the FTransport.
	SetRegistry(FRegistry)

	// Register a callback for the given Context.
	Register(*FContext, FAsyncCallback) error

	// Unregister a callback for the given Context.
	Unregister(*FContext)

	// SetMonitor starts a monitor that can watch the health of, and reopen,
	// the transport.
	SetMonitor(FTransportMonitor)

	// Closed channel receives the cause of an FTransport close (nil if clean
	// close).
	Closed() <-chan error

	// SetHighWatermark sets the maximum amount of time a frame is allowed to
	// await processing before triggering transport overload logic.
	SetHighWatermark(watermark time.Duration)
}

// FTransportFactory produces FTransports which are used by services.
type FTransportFactory interface {
	GetTransport(tr thrift.TTransport) FTransport
}

type fMuxTransportFactory struct {
	numWorkers uint
}

// NewFMuxTransportFactory creates a new FTransportFactory which produces
// multiplexed FTransports. The numWorkers argument specifies the number of
// goroutines to use to process requests concurrently.
func NewFMuxTransportFactory(numWorkers uint) FTransportFactory {
	return &fMuxTransportFactory{numWorkers: numWorkers}
}

func (f *fMuxTransportFactory) GetTransport(tr thrift.TTransport) FTransport {
	return NewFMuxTransport(tr, f.numWorkers)
}

type frameWrapper struct {
	frameBytes []byte
	timestamp  time.Time
}

type fMuxTransport struct {
	*TFramedTransport
	registry            FRegistry
	numWorkers          uint
	workC               chan *frameWrapper
	open                bool
	mu                  sync.Mutex
	closed              chan error
	monitorClosedSignal chan<- error
	highWatermark       time.Duration
	waterMu             sync.RWMutex
}

// NewFMuxTransport wraps the given TTransport in a multiplexed FTransport. The
// numWorkers argument specifies the number of goroutines processing
// requests concurrently.
func NewFMuxTransport(tr thrift.TTransport, numWorkers uint) FTransport {
	if numWorkers == 0 {
		numWorkers = 1
	}
	return &fMuxTransport{
		TFramedTransport: NewTFramedTransport(tr),
		numWorkers:       numWorkers,
		workC:            make(chan *frameWrapper, numWorkers),
		highWatermark:    defaultWatermark,
	}
}

// SetHighWatermark sets the maximum amount of time a frame is allowed to await
// processing before triggering transport overload logic. For now, this just
// consists of logging a warning. If not set, default is 5 seconds.
func (f *fMuxTransport) SetHighWatermark(watermark time.Duration) {
	f.waterMu.Lock()
	f.highWatermark = watermark
	f.waterMu.Unlock()
}

func (f *fMuxTransport) SetMonitor(monitor FTransportMonitor) {
	// Stop the previous monitor, if any
	select {
	case f.monitorClosedSignal <- nil:
	default:
	}

	// Start the new monitor
	monitorClosedSignal := make(chan error, 1)
	runner := &monitorRunner{
		monitor:       monitor,
		transport:     f,
		closedChannel: monitorClosedSignal,
	}
	f.monitorClosedSignal = monitorClosedSignal
	go runner.run()
}

// SetRegistry sets the Registry on the FTransport.
func (f *fMuxTransport) SetRegistry(registry FRegistry) {
	if registry == nil {
		panic("frugal: registry cannot be nil")
	}
	f.mu.Lock()
	if f.registry != nil {
		f.mu.Unlock()
		return
	}
	f.registry = registry
	f.mu.Unlock()
}

// Register a callback for the given Context. Only called by generated code.
func (f *fMuxTransport) Register(ctx *FContext, callback FAsyncCallback) error {
	return f.registry.Register(ctx, callback)
}

// Unregister a callback for the given Context. Only called by generated code.
func (f *fMuxTransport) Unregister(ctx *FContext) {
	f.registry.Unregister(ctx)
}

// Open will open the underlying TTransport and start a goroutine which reads
// from the transport and places the read frames into a work channel.
func (f *fMuxTransport) Open() error {
	f.mu.Lock()
	defer f.mu.Unlock()

	if f.open {
		return errors.New("frugal: transport already open")
	}

	f.closed = make(chan error, 1)

	if err := f.TFramedTransport.Open(); err != nil {
		// It's OK if the underlying transport is already open.
		if e, ok := err.(thrift.TTransportException); !(ok && e.TypeId() == thrift.ALREADY_OPEN) {
			return err
		}
	}

	go func() {
		for {
			frame, err := f.readFrame()
			if err != nil {
				defer f.close(err)
				if err, ok := err.(thrift.TTransportException); ok && err.TypeId() == thrift.END_OF_FILE {
					// EOF indicates remote peer disconnected.
					return
				}
				if !f.IsOpen() {
					// Indicates the transport was closed.
					return
				}
				log.Error("frugal: error reading protocol frame, closing transport:", err)
				return
			}

			select {
			case f.workC <- &frameWrapper{frameBytes: frame, timestamp: time.Now()}:
			case <-f.closedChan():
				return
			}
		}
	}()

	f.startWorkers()

	f.open = true
	return nil
}

// Close will close the underlying TTransport and stops all goroutines.
func (f *fMuxTransport) Close() error {
	return f.close(nil)
}

func (f *fMuxTransport) close(cause error) error {
	f.mu.Lock()
	defer f.mu.Unlock()

	if !f.open {
		return errors.New("frugal: transport not open")
	}

	if err := f.TFramedTransport.Close(); err != nil {
		return err
	}

	f.open = false
	select {
	case f.closed <- cause:
	default:
		log.Printf("frugal: unable to put close error '%s' on fMuxTransport closed channel", cause)
	}
	close(f.closed)

	// Signal transport monitor of close.
	select {
	case f.monitorClosedSignal <- cause:
	default:
		if f.monitorClosedSignal != nil {
			log.Printf("frugal: unable to put close error '%s' on fMuxTransport monitor channel", cause)
		}
	}

	return nil
}

// Closed channel is closed when the FTransport is closed.
func (f *fMuxTransport) Closed() <-chan error {
	return f.closedChan()
}

func (f *fMuxTransport) readFrame() ([]byte, error) {
	_, err := f.Read([]byte{})
	if err != nil {
		return nil, err
	}
	buff := make([]byte, f.RemainingBytes())
	_, err = io.ReadFull(f, buff)
	if err != nil {
		return nil, err
	}
	return buff, nil
}

func (f *fMuxTransport) startWorkers() {
	for i := uint(0); i < f.numWorkers; i++ {
		go func() {
			for {
				select {
				case <-f.closedChan():
					return
				case frame := <-f.workC:
					dur := time.Since(frame.timestamp)
					f.waterMu.RLock()
					if dur > f.highWatermark {
<<<<<<< HEAD
						log.Warnf("frugal: frame spent %+v in the transport buffer, your consumer might be backed up\n", dur)
=======
						log.Printf("frugal: frame spent %+v in the transport buffer, your consumer might be backed up", dur)
>>>>>>> 65360f6b
					}
					f.waterMu.RUnlock()
					if err := f.registry.Execute(frame.frameBytes); err != nil {
						// An error here indicates an unrecoverable error, teardown transport.
						log.Error("frugal: closing transport due to unrecoverable error processing frame:", err)
						f.close(err)
						return
					}
				}
			}
		}()
	}
}

func (f *fMuxTransport) closedChan() <-chan error {
	f.mu.Lock()
	defer f.mu.Unlock()
	return f.closed
}<|MERGE_RESOLUTION|>--- conflicted
+++ resolved
@@ -300,11 +300,7 @@
 					dur := time.Since(frame.timestamp)
 					f.waterMu.RLock()
 					if dur > f.highWatermark {
-<<<<<<< HEAD
-						log.Warnf("frugal: frame spent %+v in the transport buffer, your consumer might be backed up\n", dur)
-=======
-						log.Printf("frugal: frame spent %+v in the transport buffer, your consumer might be backed up", dur)
->>>>>>> 65360f6b
+						log.Warnf("frugal: frame spent %+v in the transport buffer, your consumer might be backed up", dur)
 					}
 					f.waterMu.RUnlock()
 					if err := f.registry.Execute(frame.frameBytes); err != nil {
