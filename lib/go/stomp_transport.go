--- conflicted
+++ resolved
@@ -22,20 +22,13 @@
 	"github.com/go-stomp/stomp"
 )
 
-const (
-	defaultMaxPublishSize int = 32 * 1024 * 1024
-)
-
-<<<<<<< HEAD
 type ReconnectHandler func(maxReconnAttempt int) (error, *stomp.Conn)
 
-=======
->>>>>>> 12450edf
 type FStompPublisherTransportFactoryBuilder struct {
-	conn           *stomp.Conn
-	maxPublishSize int
-	topicPrefix    string
-	reconHandler   ReconnectHandler
+	conn             *stomp.Conn
+	maxPublishSize   int
+	topicPrefix      string
+	reconHandler     ReconnectHandler
 	maxReconnAttempt int
 }
 
@@ -43,14 +36,7 @@
 // FStompPublisherTransportFactories.
 func NewFStompPublisherTransportFactoryBuilder(conn *stomp.Conn) *FStompPublisherTransportFactoryBuilder {
 	return &FStompPublisherTransportFactoryBuilder{
-<<<<<<< HEAD
-		conn:           conn,
-		maxPublishSize: defaultMaxPublishSize,
-		topicPrefix:    "",
-		maxReconnAttempt: 3,
-=======
 		conn: conn,
->>>>>>> 12450edf
 	}
 }
 
@@ -87,10 +73,10 @@
 
 // FStompPublisherTransportFactory creates fStompPublisherTransports.
 type fStompPublisherTransportFactory struct {
-	conn           *stomp.Conn
-	maxPublishSize int
-	topicPrefix    string
-	reconHandler   ReconnectHandler
+	conn             *stomp.Conn
+	maxPublishSize   int
+	topicPrefix      string
+	reconHandler     ReconnectHandler
 	maxReconnAttempt int
 }
 
@@ -107,13 +93,13 @@
 
 // fStompPublisherTransport implements FPublisherTransport.
 type fStompPublisherTransport struct {
-	conn           *stomp.Conn
-	maxPublishSize int
-	topicPrefix    string
-	isOpen         bool
-	reconHandler   ReconnectHandler
-	maxReconnAttempt int
-	reconMu        sync.RWMutex
+	conn             *stomp.Conn
+	maxPublishSize   int
+	topicPrefix      string
+	isOpen           bool
+	reconHandler     ReconnectHandler
+	maxReconnAttempt int
+	reconMu          sync.RWMutex
 }
 
 // newStompFPublisherTransport creates a new FPublisherTransport which is used for
@@ -192,18 +178,18 @@
 }
 
 type FStompSubscriberTransportFactoryBuilder struct {
-	conn        *stomp.Conn
-	topicPrefix string
-	useQueue    bool
-	reconHandler ReconnectHandler
+	conn             *stomp.Conn
+	topicPrefix      string
+	useQueue         bool
+	reconHandler     ReconnectHandler
 	maxReconnAttempt int
 }
 
 func NewFStompSubscriberTransportFactoryBuilder(conn *stomp.Conn) *FStompSubscriberTransportFactoryBuilder {
 	return &FStompSubscriberTransportFactoryBuilder{
-		conn:        conn,
-		topicPrefix: "",
-		useQueue:    false,
+		conn:             conn,
+		topicPrefix:      "",
+		useQueue:         false,
 		maxReconnAttempt: 3,
 	}
 }
@@ -236,20 +222,20 @@
 
 func (f *FStompSubscriberTransportFactoryBuilder) Build() FSubscriberTransportFactory {
 	return &fStompSubscriberTransportFactory{
-		conn:        f.conn,
-		topicPrefix: f.topicPrefix,
-		useQueue:    f.useQueue,
-		reconHandler: f.reconHandler,
+		conn:             f.conn,
+		topicPrefix:      f.topicPrefix,
+		useQueue:         f.useQueue,
+		reconHandler:     f.reconHandler,
 		maxReconnAttempt: f.maxReconnAttempt,
 	}
 }
 
 // fStompSubscriberTransportFactory creates fStompSubscriberTransports.
 type fStompSubscriberTransportFactory struct {
-	conn        *stomp.Conn
-	topicPrefix string
-	useQueue    bool
-	reconHandler ReconnectHandler
+	conn             *stomp.Conn
+	topicPrefix      string
+	useQueue         bool
+	reconHandler     ReconnectHandler
 	maxReconnAttempt int
 }
 
@@ -266,18 +252,18 @@
 
 // fStompSubscriberTransport implements FSubscriberTransport.
 type fStompSubscriberTransport struct {
-	conn         *stomp.Conn
-	topicPrefix  string
-	topic        string
-	useQueue     bool
-	sub          *stomp.Subscription
-	openMu       sync.RWMutex
-	isSubscribed bool
-	callback     FAsyncCallback
-	stopC        chan bool
-	reconHandler ReconnectHandler
-	maxReconnAttempt int
-	reconMu      sync.RWMutex
+	conn             *stomp.Conn
+	topicPrefix      string
+	topic            string
+	useQueue         bool
+	sub              *stomp.Subscription
+	openMu           sync.RWMutex
+	isSubscribed     bool
+	callback         FAsyncCallback
+	stopC            chan bool
+	reconHandler     ReconnectHandler
+	maxReconnAttempt int
+	reconMu          sync.RWMutex
 }
 
 // newStompFSubscriberTransport creates a new FSubscriberTransport which is used for
@@ -378,7 +364,6 @@
 	logger().Infof("resubscribed to topic successfully")
 	return nil
 }
-
 
 // processMessages call the given FAsyncCallback with messages from the
 // subscription channel.
@@ -404,7 +389,6 @@
 				return
 			}
 
-
 			if len(message.Body) < 4 {
 				logger().Warnf("frugal: discarding invalid scope message frame, was length '%d'", len(message.Body))
 				continue
