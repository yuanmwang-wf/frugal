--- conflicted
+++ resolved
@@ -159,73 +159,15 @@
 }
 
 type FBaseFooProcessor struct {
-<<<<<<< HEAD
 	*frugal.FBaseProcessor
 }
 
 func NewFBaseFooProcessor(handler FBaseFoo, middleware ...frugal.ServiceMiddleware) *FBaseFooProcessor {
 	p := &FBaseFooProcessor{frugal.NewFBaseProcessor()}
-=======
-	processorMap map[string]frugal.FProcessorFunction
-	writeMu      sync.Mutex
-	handler      FBaseFoo
-}
-
-func NewFBaseFooProcessor(handler FBaseFoo, middleware ...frugal.ServiceMiddleware) *FBaseFooProcessor {
-	p := &FBaseFooProcessor{
-		processorMap: make(map[string]frugal.FProcessorFunction),
-		handler:      handler,
-	}
->>>>>>> d5059958
 	p.AddToProcessorMap("basePing", &basefooFBasePing{handler: frugal.NewMethod(handler, handler.BasePing, "BasePing", middleware), writeMu: p.GetWriteMutex()})
 	return p
 }
 
-<<<<<<< HEAD
-=======
-func (p *FBaseFooProcessor) AddToProcessorMap(key string, proc frugal.FProcessorFunction) {
-	p.processorMap[key] = proc
-}
-
-func (p *FBaseFooProcessor) GetProcessorFunction(key string) (processor frugal.FProcessorFunction, ok bool) {
-	processor, ok = p.processorMap[key]
-	return
-}
-
-func (p *FBaseFooProcessor) GetWriteMutex() *sync.Mutex {
-	return &p.writeMu
-}
-
-func (p *FBaseFooProcessor) Process(iprot, oprot *frugal.FProtocol) error {
-	ctx, err := iprot.ReadRequestHeader()
-	if err != nil {
-		return err
-	}
-	name, _, _, err := iprot.ReadMessageBegin()
-	if err != nil {
-		return err
-	}
-	if processor, ok := p.GetProcessorFunction(name); ok {
-		err := processor.Process(ctx, iprot, oprot)
-		if err != nil {
-			log.Printf("frugal: Error processing request with correlationID %s: %s\n", ctx.CorrelationID(), err.Error())
-		}
-		return err
-	}
-	iprot.Skip(thrift.STRUCT)
-	iprot.ReadMessageEnd()
-	x3 := thrift.NewTApplicationException(thrift.UNKNOWN_METHOD, "Unknown function "+name)
-	p.writeMu.Lock()
-	oprot.WriteResponseHeader(ctx)
-	oprot.WriteMessageBegin(name, thrift.EXCEPTION, 0)
-	x3.Write(oprot)
-	oprot.WriteMessageEnd()
-	oprot.Flush()
-	p.writeMu.Unlock()
-	return x3
-}
-
->>>>>>> d5059958
 type basefooFBasePing struct {
 	handler *frugal.Method
 	writeMu *sync.Mutex
