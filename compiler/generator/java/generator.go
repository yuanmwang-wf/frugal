package java

import (
	"fmt"
	"os"
	"path/filepath"
	"strconv"
	"strings"
	"time"
	"unicode"

	"github.com/Workiva/frugal/compiler/generator"
	"github.com/Workiva/frugal/compiler/globals"
	"github.com/Workiva/frugal/compiler/parser"
)

const (
	lang                        = "java"
	defaultOutputDir            = "gen-java"
	tab                         = "\t"
	generatedAnnotations        = "generated_annotations"
	tabtab                      = tab + tab
	tabtabtab                   = tab + tab + tab
	tabtabtabtab                = tab + tab + tab + tab
	tabtabtabtabtab             = tab + tab + tab + tab + tab
	tabtabtabtabtabtab          = tab + tab + tab + tab + tab + tab
	tabtabtabtabtabtabtab       = tab + tab + tab + tab + tab + tab + tab
	tabtabtabtabtabtabtabtab    = tab + tab + tab + tab + tab + tab + tab + tab
	tabtabtabtabtabtabtabtabtab = tab + tab + tab + tab + tab + tab + tab + tab + tab
)

type Generator struct {
	*generator.BaseGenerator
	time      time.Time
	outputDir string
}

func NewGenerator(options map[string]string) generator.LanguageGenerator {
	return &Generator{
		&generator.BaseGenerator{Options: options},
		globals.Now,
		"",
	}
}

// ADTs would be really nice
type IsSetType int64

const (
	IsSetNone IsSetType = iota
	IsSetBitfield
	IsSetBitSet
)

// This is how java does isset checks, I'm open to changing this.
func (g *Generator) getIsSetType(s *parser.Struct) (IsSetType, string) {
	primitiveCount := 0
	for _, field := range s.Fields {
		if g.isJavaPrimitive(field.Type) {
			primitiveCount += 1
		}
	}

	switch {
	case primitiveCount == 0:
		return IsSetNone, ""
	case 0 < primitiveCount && primitiveCount <= 8:
		return IsSetBitfield, "byte"
	case 8 < primitiveCount && primitiveCount <= 16:
		return IsSetBitfield, "short"
	case 16 < primitiveCount && primitiveCount <= 32:
		return IsSetBitfield, "int"
	case 32 < primitiveCount && primitiveCount <= 64:
		return IsSetBitfield, "long"
	default:
		return IsSetBitSet, ""
	}
}

func (g *Generator) SetupGenerator(outputDir string) error {
	g.outputDir = outputDir
	return nil
}

func (g *Generator) TeardownGenerator() error {
	return nil
}

func (g *Generator) GenerateConstantsContents(constants []*parser.Constant) error {
	if len(constants) == 0 {
		return nil
	}

	contents := ""

	if g.includeGeneratedAnnotation() {
		contents += g.generatedAnnotation()
	}
	contents += fmt.Sprintf("public class %sConstants {\n", g.Frugal.Name)

	for _, constant := range constants {
		val := g.generateConstantValueWrapper(constant.Name, constant.Type, constant.Value, true, true)
		contents += fmt.Sprintf("%s\n", val)
	}

	contents += "}\n"

	file, err := g.GenerateFile(fmt.Sprintf("%sConstants", g.Frugal.Name), g.outputDir, generator.ObjectFile)
	defer file.Close()
	if err != nil {
		return err
	}

	if err = g.initStructFile(file); err != nil {
		return err
	}
	_, err = file.WriteString(contents)

	return err
}

// generateConstantValueWrapper generates a constant value. Unlike other languages,
// constants can't be initialized in a single expression, so temp variables
// are needed. Due to this, the entire constant, not just the value, is
// generated.
func (g *Generator) generateConstantValueWrapper(fieldName string, t *parser.Type, value interface{}, declare, needsStatic bool) string {
	underlyingType := g.Frugal.UnderlyingType(t)
	contents := tabtab

	if needsStatic {
		contents += "public static final "
	}
	if declare {
		contents += g.getJavaTypeFromThriftType(underlyingType) + " "
	}

	if value == nil {
		return fmt.Sprintf("%s%s = %s;\n", contents, fieldName, "null")
	}

	if underlyingType.IsPrimitive() || g.Frugal.IsEnum(underlyingType) {
		_, val := g.generateConstantValueRec(t, value)
		return fmt.Sprintf("%s%s = %s;\n", contents, fieldName, val)
	} else if g.Frugal.IsStruct(underlyingType) {
		var s *parser.Struct
		for _, potential := range g.Frugal.Thrift.Structs {
			if underlyingType.Name == potential.Name {
				s = potential
				break
			}
		}

		contents += fmt.Sprintf("%s = new %s();\n", fieldName, g.getJavaTypeFromThriftType(underlyingType))

		ind := tabtab
		if needsStatic {
			contents += ind + "static {\n"
			ind += tab
		}

		for _, pair := range value.([]parser.KeyValue) {
			name := pair.Key.(string)
			for _, field := range s.Fields {
				if name == field.Name {
					preamble, val := g.generateConstantValueRec(field.Type, pair.Value)
					contents += preamble
					contents += fmt.Sprintf(ind+"%s.set%s(%s);\n", fieldName, strings.Title(name), val)
				}
			}
		}

		if needsStatic {
			contents += tabtab + "}\n"
		}

		return contents
	} else if underlyingType.IsContainer() {
		switch underlyingType.Name {
		case "list":
			contents += fmt.Sprintf("%s = new ArrayList<%s>();\n", fieldName, containerType(g.getJavaTypeFromThriftType(underlyingType.ValueType)))
			ind := tabtab
			if needsStatic {
				contents += ind + "static {\n"
				ind += tab
			}

			for _, v := range value.([]interface{}) {
				preamble, val := g.generateConstantValueRec(underlyingType.ValueType, v)
				contents += preamble
				contents += fmt.Sprintf(ind+"%s.add(%s);\n", fieldName, val)
			}

			if needsStatic {
				contents += tabtab + "}\n"
			}
			return contents
		case "set":
			contents += fmt.Sprintf("%s = new HashSet<%s>();\n", fieldName, containerType(g.getJavaTypeFromThriftType(underlyingType.ValueType)))
			ind := tabtab
			if needsStatic {
				contents += ind + "static {\n"
				ind += tab
			}

			for _, v := range value.([]interface{}) {
				preamble, val := g.generateConstantValueRec(underlyingType.ValueType, v)
				contents += preamble
				contents += fmt.Sprintf(ind+"%s.add(%s);\n", fieldName, val)
			}

			if needsStatic {
				contents += tabtab + "}\n"
			}
			return contents
		case "map":
			contents += fmt.Sprintf("%s = new HashMap<%s,%s>();\n",
				fieldName, containerType(g.getJavaTypeFromThriftType(underlyingType.KeyType)),
				containerType(g.getJavaTypeFromThriftType(underlyingType.ValueType)))
			ind := tabtab
			if needsStatic {
				contents += tabtab + "static {\n"
				ind += tab
			}

			for _, pair := range value.([]parser.KeyValue) {
				preamble, key := g.generateConstantValueRec(underlyingType.KeyType, pair.Key)
				contents += preamble
				preamble, val := g.generateConstantValueRec(underlyingType.ValueType, pair.Value)
				contents += preamble
				contents += fmt.Sprintf(ind+"%s.put(%s, %s);\n", fieldName, key, val)
			}

			if needsStatic {
				contents += tabtab + "}\n"
			}
			return contents
		}
	}

	panic("Unrecognized type: " + underlyingType.Name)
}

func (g *Generator) generateEnumConstValue(frugal *parser.Frugal, pieces []string, t *parser.Type) (string, bool) {
	for _, enum := range frugal.Thrift.Enums {
		if pieces[0] == enum.Name {
			for _, value := range enum.Values {
				if pieces[1] == value.Name {
					return fmt.Sprintf("%s.%s", g.getJavaTypeFromThriftType(t), value.Name), true
				}
			}
			panic(fmt.Sprintf("referenced value '%s' of enum '%s' doesn't exist", pieces[1], pieces[0]))
		}
	}
	return "", false
}

func (g *Generator) generateEnumConstFromValue(t *parser.Type, value int) string {
	frugal := g.Frugal
	if t.IncludeName() != "" {
		// The type is from an include
		frugal = g.Frugal.ParsedIncludes[t.IncludeName()]
	}

	for _, enum := range frugal.Thrift.Enums {
		if enum.Name == t.ParamName() {
			// found the enum
			for _, enumValue := range enum.Values {
				if enumValue.Value == value {
					// found the value
					return fmt.Sprintf("%s.%s", g.getJavaTypeFromThriftType(t), enumValue.Name)
				}
			}
		}
	}

	panic("value not found")
}

func (g *Generator) generateConstantValueRec(t *parser.Type, value interface{}) (string, string) {
	underlyingType := g.Frugal.UnderlyingType(t)

	// If the value being referenced is of type Identifier, it's referencing
	// another constant.
	identifier, ok := value.(parser.Identifier)
	if ok {
		idCtx := g.Frugal.ContextFromIdentifier(identifier)
		switch idCtx.Type {
		case parser.LocalConstant:
			return "", fmt.Sprintf("%sConstants.%s", g.Frugal.Name, idCtx.Constant.Name)
		case parser.LocalEnum:
			return "", fmt.Sprintf("%s.%s", idCtx.Enum.Name, idCtx.EnumValue.Name)
		case parser.IncludeConstant:
			return "", fmt.Sprintf("%s.%sConstants.%s", g.Frugal.NamespaceForInclude(idCtx.Include.Name, lang),
				idCtx.Include.Name, idCtx.Constant.Name)
		case parser.IncludeEnum:
			return "", fmt.Sprintf("%s.%s.%s", g.Frugal.NamespaceForInclude(idCtx.Include.Name, lang),
				idCtx.Enum.Name, idCtx.EnumValue.Name)
		default:
			panic(fmt.Sprintf("The Identifier %s has unexpected type %d", identifier, idCtx.Type))
		}
	}

	if underlyingType.IsPrimitive() {
		switch underlyingType.Name {
		case "bool":
			return "", fmt.Sprintf("%v", value)
		case "byte", "i8":
			return "", fmt.Sprintf("(byte)%v", value)
		case "i16":
			return "", fmt.Sprintf("(short)%v", value)
		case "i32":
			return "", fmt.Sprintf("%v", value)
		case "i64":
			return "", fmt.Sprintf("%vL", value)
		case "double":
			return "", fmt.Sprintf("%v", value)
		case "string":
			return "", fmt.Sprintf("%v", strconv.Quote(value.(string)))
		case "binary":
			return "", fmt.Sprintf("java.nio.ByteBuffer.wrap(\"%v\".getBytes())", value)
		}
	} else if g.Frugal.IsEnum(underlyingType) {
		return "", g.generateEnumConstFromValue(underlyingType, int(value.(int64)))
	}
	elem := g.GetElem()
	preamble := g.generateConstantValueWrapper(elem, t, value, true, false)
	return preamble, elem

}

func (g *Generator) GenerateTypeDef(*parser.TypeDef) error {
	// No typedefs in java
	return nil
}

func (g *Generator) GenerateEnum(enum *parser.Enum) error {
	contents := ""
	contents += fmt.Sprintf("public enum %s implements org.apache.thrift.TEnum {\n", enum.Name)
	for idx, value := range enum.Values {
		terminator := ","
		if idx == len(enum.Values)-1 {
			terminator = ";"
		}
		contents += fmt.Sprintf(tab+"%s(%d)%s\n", value.Name, value.Value, terminator)
	}
	contents += "\n"

	contents += tab + "private final int value;\n\n"
	contents += fmt.Sprintf(tab+"private %s(int value) {\n", enum.Name)
	contents += tabtab + "this.value = value;\n"
	contents += tab + "}\n\n"

	contents += tab + "public int getValue() {\n"
	contents += tabtab + "return value;\n"
	contents += tab + "}\n\n"

	contents += fmt.Sprintf(tab+"public static %s findByValue(int value) {\n", enum.Name)
	contents += tabtab + "switch (value) {\n"
	for _, value := range enum.Values {
		contents += fmt.Sprintf(tabtabtab+"case %d:\n", value.Value)
		contents += fmt.Sprintf(tabtabtabtab+"return %s;\n", value.Name)
	}
	contents += tabtabtab + "default:\n"
	contents += tabtabtabtab + "return null;\n"
	contents += tabtab + "}\n"
	contents += tab + "}\n"

	contents += "}\n"

	file, err := g.GenerateFile(enum.Name, g.outputDir, generator.ObjectFile)
	defer file.Close()
	if err != nil {
		return err
	}

	if err = g.GenerateDocStringComment(file); err != nil {
		return err
	}
	if _, err = file.WriteString("\n"); err != nil {
		return err
	}
	if err = g.generatePackage(file); err != nil {
		return err
	}
	if _, err = file.WriteString("\n\n"); err != nil {
		return err
	}
	if err = g.GenerateEnumImports(file); err != nil {
		return err
	}

	_, err = file.WriteString(contents)

	return err
}

func (g *Generator) initStructFile(file *os.File) error {
	if err := g.GenerateDocStringComment(file); err != nil {
		return err
	}
	if _, err := file.WriteString("\n"); err != nil {
		return err
	}
	if err := g.generatePackage(file); err != nil {
		return err
	}

	if _, err := file.WriteString("\n\n"); err != nil {
		return err
	}

	if err := g.GenerateStructImports(file); err != nil {
		return err
	}

	return nil
}

func (g *Generator) GenerateStruct(s *parser.Struct) error {
	file, err := g.GenerateFile(s.Name, g.outputDir, generator.ObjectFile)
	defer file.Close()
	if err != nil {
		return err
	}

	if err = g.initStructFile(file); err != nil {
		return err
	}

	_, err = file.WriteString(g.generateStruct(s, false, false))
	return err
}

func (g *Generator) GenerateUnion(union *parser.Struct) error {
	// I have no idea why java uses this convention as the fields really
	// should be optional...
	for _, field := range union.Fields {
		field.Modifier = parser.Default
	}

	file, err := g.GenerateFile(union.Name, g.outputDir, generator.ObjectFile)
	defer file.Close()
	if err != nil {
		return err
	}

	if err = g.initStructFile(file); err != nil {
		return err
	}

	contents := g.generateUnion(union, false, false)
	_, err = file.WriteString(contents)
	return err
}

func (g *Generator) generateUnion(union *parser.Struct, isArg, isResult bool) string {
	contents := ""

	if g.includeGeneratedAnnotation() && !isArg && !isResult {
		contents += g.generatedAnnotation()
	}

	static := ""
	if isArg || isResult {
		static = "static "
	}
	contents += fmt.Sprintf("public %sclass %s extends org.apache.thrift.TUnion<%s, %s._Fields> {\n",
		static, union.Name, union.Name, union.Name)

	contents += g.generateDescriptors(union)
	contents += g.generateFieldsEnum(union)
	contents += g.generateMetaDataMap(union)
	contents += g.generateUnionConstructors(union)
	contents += g.generateUnionFieldConstructors(union)
	contents += g.generateUnionCheckType(union)

	contents += g.generateUnionStandardRead(union)
	contents += g.generateUnionStandardWrite(union)
	contents += g.generateUnionTupleRead(union)
	contents += g.generateUnionTupleWrite(union)

	contents += g.generateUnionGetDescriptors(union)
	contents += g.generateUnionFieldForId()
	contents += g.generateUnionGetSetFields(union)
	contents += g.generateUnionIsSetFields(union)

	contents += g.generateUnionEquals(union)
	contents += g.generateUnionCompareTo(union)
	contents += g.generateUnionHashCode(union)
	contents += g.generateWriteObject(union)
	contents += g.generateReadObject(union)

	contents += "}\n"
	return contents
}

func (g *Generator) generateUnionConstructors(union *parser.Struct) string {
	contents := ""
	contents += fmt.Sprintf(tab+"public %s() {\n", union.Name)
	contents += tabtab + "super();\n"
	contents += tab + "}\n\n"

	contents += fmt.Sprintf(tab+"public %s(_Fields setField, Object value) {\n", union.Name)
	contents += tabtab + "super(setField, value);\n"
	contents += tab + "}\n\n"

	contents += fmt.Sprintf(tab+"public %s(%s other) {\n", union.Name, union.Name)
	contents += tabtab + "super(other);\n"
	contents += tab + "}\n"

	contents += fmt.Sprintf(tab+"public %s deepCopy() {\n", union.Name)
	contents += fmt.Sprintf(tabtab+"return new %s(this);\n", union.Name)
	contents += tab + "}\n\n"

	return contents
}

func (g *Generator) generateUnionFieldConstructors(union *parser.Struct) string {
	contents := ""

	for _, field := range union.Fields {
		contents += fmt.Sprintf(tab+"public static %s %s(%s value) {\n",
			union.Name, field.Name, g.getJavaTypeFromThriftType(field.Type))
		contents += fmt.Sprintf(tabtab+"%s x = new %s();\n", union.Name, union.Name)
		contents += fmt.Sprintf(tabtab+"x.set%s(value);\n", strings.Title(field.Name))
		contents += tabtab + "return x;\n"
		contents += tab + "}\n\n"
	}

	return contents
}

func (g *Generator) generateUnionCheckType(union *parser.Struct) string {
	contents := ""

	contents += tab + "@Override\n"
	contents += tab + "protected void checkType(_Fields setField, Object value) throws ClassCastException {\n"
	contents += tabtab + "switch (setField) {\n"
	for _, field := range union.Fields {
		fieldType := containerType(g.getJavaTypeFromThriftType(field.Type))
		unparametrizedType := containerType(g.getUnparametrizedJavaType(field.Type))
		contents += fmt.Sprintf(tabtabtab+"case %s:\n", toConstantName(field.Name))
		contents += fmt.Sprintf(tabtabtabtab+"if (value instanceof %s) {\n", unparametrizedType)
		contents += tabtabtabtabtab + "break;\n"
		contents += tabtabtabtab + "}\n"
		contents += fmt.Sprintf(tabtabtabtab+"throw new ClassCastException(\"Was expecting value of type %s for field '%s', but got \" + value.getClass().getSimpleName());\n",
			fieldType, field.Name)
	}
	contents += tabtabtab + "default:\n"
	contents += fmt.Sprintf(tabtabtabtab + "throw new IllegalArgumentException(\"Unknown field id \" + setField);\n")
	contents += tabtab + "}\n"
	contents += tab + "}\n\n"

	return contents
}

func (g *Generator) generateUnionStandardRead(union *parser.Struct) string {
	contents := ""

	contents += tab + "@Override\n"
	contents += tab + "protected Object standardSchemeReadValue(org.apache.thrift.protocol.TProtocol iprot, org.apache.thrift.protocol.TField field) throws org.apache.thrift.TException {\n"
	contents += tabtab + "_Fields setField = _Fields.findByThriftId(field.id);\n"
	contents += tabtab + "if (setField != null) {\n"
	contents += tabtabtab + "switch (setField) {\n"
	for _, field := range union.Fields {
		constantName := toConstantName(field.Name)
		contents += fmt.Sprintf(tabtabtabtab+"case %s:\n", constantName)
		contents += fmt.Sprintf(tabtabtabtabtab+"if (field.type == %s_FIELD_DESC.type) {\n", constantName)
		contents += g.generateReadFieldRec(field, false, false, true, tabtabtabtabtabtab)
		contents += fmt.Sprintf(tabtabtabtabtabtab+"return %s;\n", field.Name)
		contents += tabtabtabtabtab + "} else {\n"
		contents += tabtabtabtabtabtab + "org.apache.thrift.protocol.TProtocolUtil.skip(iprot, field.type);\n"
		contents += tabtabtabtabtabtab + "return null;\n"
		contents += tabtabtabtabtab + "}\n"
	}
	contents += tabtabtabtab + "default:\n"
	contents += tabtabtabtabtab + "throw new IllegalStateException(\"setField wasn't null, but didn't match any of the case statements!\");\n"
	contents += tabtabtab + "}\n"
	contents += tabtab + "} else {\n"
	contents += tabtabtab + "org.apache.thrift.protocol.TProtocolUtil.skip(iprot, field.type);\n"
	contents += tabtabtab + "return null;\n"
	contents += tabtab + "}\n"
	contents += tab + "}\n\n"

	return contents
}

func (g *Generator) generateUnionStandardWrite(union *parser.Struct) string {
	return g.generateUnionWrite(union, "standard")
}

func (g *Generator) generateUnionTupleRead(union *parser.Struct) string {
	contents := ""

	contents += tab + "@Override\n"
	contents += tab + "protected Object tupleSchemeReadValue(org.apache.thrift.protocol.TProtocol iprot, short fieldID) throws org.apache.thrift.TException {\n"
	contents += tabtab + "_Fields setField = _Fields.findByThriftId(fieldID);\n"
	contents += tabtab + "if (setField != null) {\n"
	contents += tabtabtab + "switch (setField) {\n"
	for _, field := range union.Fields {
		constantName := toConstantName(field.Name)
		contents += fmt.Sprintf(tabtabtabtab+"case %s:\n", constantName)
		contents += g.generateReadFieldRec(field, false, false, true, tabtabtabtabtab)
		contents += fmt.Sprintf(tabtabtabtabtab+"return %s;\n", field.Name)
	}
	contents += tabtabtabtab + "default:\n"
	contents += tabtabtabtabtab + "throw new IllegalStateException(\"setField wasn't null, but didn't match any of the case statements!\");\n"
	contents += tabtabtab + "}\n"
	contents += tabtab + "} else {\n"
	contents += tabtabtab + "throw new TProtocolException(\"Couldn't find a field with field id \" + fieldID);\n"
	contents += tabtab + "}\n"
	contents += tab + "}\n\n"

	return contents
}

func (g *Generator) generateUnionTupleWrite(union *parser.Struct) string {
	return g.generateUnionWrite(union, "tuple")
}

func (g *Generator) generateUnionWrite(union *parser.Struct, scheme string) string {
	contents := ""

	contents += tab + "@Override\n"
	contents += fmt.Sprintf(tab+"protected void %sSchemeWriteValue(org.apache.thrift.protocol.TProtocol oprot) throws org.apache.thrift.TException {\n", scheme)
	contents += tabtab + "switch (setField_) {\n"
	for _, field := range union.Fields {
		constantName := toConstantName(field.Name)
		javaContainerType := containerType(g.getJavaTypeFromThriftType(field.Type))
		contents += fmt.Sprintf(tabtabtab+"case %s:\n", constantName)
		contents += fmt.Sprintf(tabtabtabtab+"%s %s = (%s)value_;\n", javaContainerType, field.Name, javaContainerType)
		contents += g.generateWriteFieldRec(field, false, false, tabtabtabtab)
		contents += tabtabtabtab + "return;\n"
	}
	contents += tabtabtab + "default:\n"
	contents += tabtabtabtab + "throw new IllegalStateException(\"Cannot write union with unknown field \" + setField_);\n"
	contents += tabtab + "}\n"
	contents += tab + "}\n\n"

	return contents
}

func (g *Generator) generateUnionGetDescriptors(union *parser.Struct) string {
	contents := ""
	contents += tab + "@Override\n"
	contents += tab + "protected org.apache.thrift.protocol.TField getFieldDesc(_Fields setField) {\n"
	contents += tabtab + "switch (setField) {\n"

	for _, field := range union.Fields {
		constantName := toConstantName(field.Name)
		contents += fmt.Sprintf(tabtabtab+"case %s:\n", constantName)
		contents += fmt.Sprintf(tabtabtabtab+"return %s_FIELD_DESC;\n", constantName)
	}

	contents += tabtabtab + "default:\n"
	contents += tabtabtabtab + "throw new IllegalArgumentException(\"Unknown field id \" + setField);\n"
	contents += tabtab + "}\n"
	contents += tab + "}\n\n"

	contents += tab + "@Override\n"
	contents += tab + "protected org.apache.thrift.protocol.TStruct getStructDesc() {\n"
	contents += tabtab + "return STRUCT_DESC;\n"
	contents += tab + "}\n\n"
	return contents
}

func (g *Generator) generateUnionFieldForId() string {
	contents := ""
	contents += tab + "@Override\n"
	contents += tab + "protected _Fields enumForId(short id) {\n"
	contents += tabtab + "return _Fields.findByThriftIdOrThrow(id);\n"
	contents += tab + "}\n\n"

	contents += tab + "public _Fields fieldForId(int fieldId) {\n"
	contents += tabtab + "return _Fields.findByThriftId(fieldId);\n"
	contents += tab + "}\n\n\n"
	return contents
}

func (g *Generator) generateUnionGetSetFields(union *parser.Struct) string {
	contents := ""

	for _, field := range union.Fields {
		titleName := strings.Title(field.Name)
		constantName := toConstantName(field.Name)
		javaType := g.getJavaTypeFromThriftType(field.Type)

		// get
		contents += fmt.Sprintf(tab+"public %s get%s() {\n", javaType, titleName)
		contents += fmt.Sprintf(tabtab+"if (getSetField() == _Fields.%s) {\n", constantName)
		contents += fmt.Sprintf(tabtabtab+"return (%s)getFieldValue();\n", containerType(javaType))
		contents += tabtab + "} else {\n"
		contents += fmt.Sprintf(tabtabtab+"throw new RuntimeException(\"Cannot get field '%s' because union is currently set to \" + getFieldDesc(getSetField()).name);\n", field.Name)
		contents += tabtab + "}\n"
		contents += tab + "}\n\n"

		// set
		contents += fmt.Sprintf(tab+"public void set%s(%s value) {\n", titleName, javaType)
		if !g.isJavaPrimitive(field.Type) {
			contents += tabtab + "if (value == null) throw new NullPointerException();\n"
		}
		contents += fmt.Sprintf(tabtab+"setField_ = _Fields.%s;\n", constantName)
		contents += tabtab + "value_ = value;\n"
		contents += tab + "}\n\n"
	}

	return contents
}

func (g *Generator) generateUnionIsSetFields(union *parser.Struct) string {
	contents := ""

	for _, field := range union.Fields {
		contents += fmt.Sprintf(tab+"public boolean isSet%s() {\n", strings.Title(field.Name))
		contents += fmt.Sprintf(tabtab+"return setField_ == _Fields.%s;\n", toConstantName(field.Name))
		contents += tab + "}\n\n"
	}

	return contents
}

func (g *Generator) generateUnionEquals(union *parser.Struct) string {
	contents := "\n"

	contents += tab + "public boolean equals(Object other) {\n"
	contents += fmt.Sprintf(tabtab+"if (other instanceof %s) {\n", union.Name)
	contents += fmt.Sprintf(tabtabtab+"return equals((%s)other);\n", union.Name)
	contents += tabtab + "} else {\n"
	contents += tabtabtab + "return false;\n"
	contents += tabtab + "}\n"
	contents += tab + "}\n\n"

	contents += fmt.Sprintf(tab+"public boolean equals(%s other) {\n", union.Name)
	contents += tabtab + "return other != null && getSetField() == other.getSetField() && getFieldValue().equals(other.getFieldValue());\n"
	contents += tab + "}\n\n"

	return contents
}

func (g *Generator) generateUnionCompareTo(union *parser.Struct) string {
	contents := ""

	contents += tab + "@Override\n"
	contents += fmt.Sprintf(tab+"public int compareTo(%s other) {\n", union.Name)
	contents += tabtab + "int lastComparison = org.apache.thrift.TBaseHelper.compareTo(getSetField(), other.getSetField());\n"
	contents += tabtab + "if (lastComparison == 0) {\n"
	contents += tabtabtab + "return org.apache.thrift.TBaseHelper.compareTo(getFieldValue(), other.getFieldValue());\n"
	contents += tabtab + "}\n"
	contents += tabtab + "return lastComparison;\n"
	contents += tab + "}\n\n\n"

	return contents
}

func (g *Generator) generateUnionHashCode(union *parser.Struct) string {
	contents := ""

	contents += tab + "@Override\n"
	contents += tab + "public int hashCode() {\n"
	contents += tabtab + "List<Object> list = new ArrayList<Object>();\n"
	contents += tabtab + "list.add(this.getClass().getName());\n"
	contents += tabtab + "org.apache.thrift.TFieldIdEnum setField = getSetField();\n"
	contents += tabtab + "if (setField != null) {\n"
	contents += tabtabtab + "list.add(setField.getThriftFieldId());\n"
	contents += tabtabtab + "Object value = getFieldValue();\n"
	contents += tabtabtab + "if (value instanceof org.apache.thrift.TEnum) {\n"
	contents += tabtabtabtab + "list.add(((org.apache.thrift.TEnum)getFieldValue()).getValue());\n"
	contents += tabtabtab + "} else {\n"
	contents += tabtabtabtab + "list.add(value);\n"
	contents += tabtabtab + "}\n"
	contents += tabtab + "}\n"
	contents += tabtab + "return list.hashCode();\n"
	contents += tab + "}\n"

	return contents
}

func (g *Generator) GenerateException(exception *parser.Struct) error {
	return g.GenerateStruct(exception)
}

// generateServiceArgsResults generates the args and results objects for the
// given service.
func (g *Generator) generateServiceArgsResults(service *parser.Service) string {
	contents := ""
	for _, s := range g.GetServiceMethodTypes(service) {
		for _, field := range s.Fields {
			if field.Modifier == parser.Optional {
				field.Modifier = parser.Default
			}
		}
		contents += g.generateStruct(s, strings.HasSuffix(s.Name, "_args"), strings.HasSuffix(s.Name, "_result"))
	}
	return contents
}

func (g *Generator) generateStruct(s *parser.Struct, isArg, isResult bool) string {
	contents := ""

	if s.Comment != nil {
		contents += g.GenerateBlockComment(s.Comment, "")
	}
	if g.includeGeneratedAnnotation() && !isArg && !isResult {
		contents += g.generatedAnnotation()
	}
	static := ""
	if isArg || isResult {
		static = "static "
	}
	exception := ""
	if s.Type == parser.StructTypeException {
		exception = "extends TException "
	}
	contents += fmt.Sprintf("public %sclass %s %simplements org.apache.thrift.TBase<%s, %s._Fields>, java.io.Serializable, Cloneable, Comparable<%s> {\n",
		static, s.Name, exception, s.Name, s.Name, s.Name)

	contents += g.generateDescriptors(s)

	contents += g.generateSchemeMap(s)

	contents += g.generateInstanceVars(s)

	contents += g.generateFieldsEnum(s)

	contents += g.generateIsSetVars(s)

	contents += g.generateOptionals(s)
	contents += g.generateMetaDataMap(s)

	contents += g.generateDefaultConstructor(s)
	contents += g.generateFullConstructor(s)
	contents += g.generateCopyConstructor(s)
	contents += g.generateDeepCopyMethod(s)
	contents += g.generateClear(s)

	for _, field := range s.Fields {
		underlyingType := g.Frugal.UnderlyingType(field.Type)
		if underlyingType.IsContainer() {
			contents += g.generateContainerGetSize(field)
			contents += g.generateContainerIterator(field)
			contents += g.generateContainerAddTo(field)

		}

		contents += g.generateGetField(field)
		contents += g.generateSetField(s.Name, field)
		contents += g.generateUnsetField(s, field)
		contents += g.generateIsSetField(s, field)
		contents += g.generateSetIsSetField(s, field)
	}

	contents += g.generateSetValue(s)
	contents += g.generateGetValue(s)
	contents += g.generateIsSetValue(s)

	contents += g.generateEquals(s)
	contents += g.generateHashCode(s)
	contents += g.generateCompareTo(s)

	contents += g.generateFieldForId(s)
	contents += g.generateReadWrite(s)

	contents += g.generateToString(s)
	contents += g.generateValidate(s)

	contents += g.generateWriteObject(s)
	contents += g.generateReadObject(s)

	contents += g.generateStandardScheme(s, isResult)
	contents += g.generateTupleScheme(s)

	contents += "}\n"
	return contents
}

func (g *Generator) generateDescriptors(s *parser.Struct) string {
	contents := ""
	contents += fmt.Sprintf(tab+"private static final org.apache.thrift.protocol.TStruct STRUCT_DESC = new org.apache.thrift.protocol.TStruct(\"%s\");\n\n",
		s.Name)
	for _, field := range s.Fields {
		contents += fmt.Sprintf(tab+"private static final org.apache.thrift.protocol.TField %s_FIELD_DESC = new org.apache.thrift.protocol.TField(\"%s\", %s, (short)%d);\n",
			toConstantName(field.Name), field.Name, g.getTType(field.Type), field.ID)
	}
	contents += "\n"
	return contents
}

func (g *Generator) generateSchemeMap(s *parser.Struct) string {
	contents := ""
	contents += tab + "private static final Map<Class<? extends IScheme>, SchemeFactory> schemes = new HashMap<Class<? extends IScheme>, SchemeFactory>();\n"
	contents += tab + "static {\n"
	contents += fmt.Sprintf(tabtab+"schemes.put(StandardScheme.class, new %sStandardSchemeFactory());\n", s.Name)
	contents += fmt.Sprintf(tabtab+"schemes.put(TupleScheme.class, new %sTupleSchemeFactory());\n", s.Name)
	contents += tab + "}\n\n"
	return contents
}

func (g *Generator) generateInstanceVars(s *parser.Struct) string {
	contents := ""
	for _, field := range s.Fields {
		if field.Comment != nil {
			contents += g.GenerateBlockComment(field.Comment, tab)
		}
		modifier := "required"
		if field.Modifier == parser.Optional {
			modifier = "optional"
		}
		contents += fmt.Sprintf(tab+"public %s %s; // %s\n",
			g.getJavaTypeFromThriftType(field.Type), field.Name, modifier)
	}
	return contents
}

func (g *Generator) generateFieldsEnum(s *parser.Struct) string {
	contents := ""
	contents += tab + "/** The set of fields this struct contains, along with convenience methods for finding and manipulating them. */\n"
	contents += tab + "public enum _Fields implements org.apache.thrift.TFieldIdEnum {\n"

	for idx, field := range s.Fields {
		terminator := ""
		if idx != len(s.Fields)-1 {
			terminator = ","
		}

		if field.Comment != nil {
			contents += g.GenerateBlockComment(field.Comment, tabtab)
		}
		contents += fmt.Sprintf(tabtab+"%s((short)%d, \"%s\")%s\n", toConstantName(field.Name), field.ID, field.Name, terminator)
	}
	// Do it this was as the semi colon is needed no matter what
	contents += ";\n"
	contents += "\n"

	contents += tabtab + "private static final Map<String, _Fields> byName = new HashMap<String, _Fields>();\n\n"
	contents += tabtab + "static {\n"
	contents += tabtabtab + "for (_Fields field : EnumSet.allOf(_Fields.class)) {\n"
	contents += tabtabtabtab + "byName.put(field.getFieldName(), field);\n"
	contents += tabtabtab + "}\n"
	contents += tabtab + "}\n\n"

	contents += g.GenerateBlockComment([]string{"Find the _Fields constant that matches fieldId, or null if its not found."}, tabtab)
	contents += tabtab + "public static _Fields findByThriftId(int fieldId) {\n"
	contents += tabtabtab + "switch(fieldId) {\n"
	for _, field := range s.Fields {
		contents += fmt.Sprintf(tabtabtabtab+"case %d: // %s\n", field.ID, toConstantName(field.Name))
		contents += fmt.Sprintf(tabtabtabtabtab+"return %s;\n", toConstantName(field.Name))
	}
	contents += tabtabtabtab + "default:\n"
	contents += tabtabtabtabtab + "return null;\n"
	contents += tabtabtab + "}\n"
	contents += tabtab + "}\n\n"

	contents += g.GenerateBlockComment([]string{
		"Find the _Fields constant that matches fieldId, throwing an exception",
		"if it is not found.",
	}, tabtab)
	contents += tabtab + "public static _Fields findByThriftIdOrThrow(int fieldId) {\n"
	contents += tabtabtab + "_Fields fields = findByThriftId(fieldId);\n"
	contents += tabtabtab + "if (fields == null) throw new IllegalArgumentException(\"Field \" + fieldId + \" doesn't exist!\");\n"
	contents += tabtabtab + "return fields;\n"
	contents += tabtab + "}\n\n"

	contents += g.GenerateBlockComment([]string{"Find the _Fields constant that matches name, or null if its not found."}, tabtab)
	contents += tabtab + "public static _Fields findByName(String name) {\n"
	contents += tabtabtab + "return byName.get(name);\n"
	contents += tabtab + "}\n\n"

	contents += tabtab + "private final short _thriftId;\n"
	contents += tabtab + "private final String _fieldName;\n\n"

	contents += tabtab + "_Fields(short thriftId, String fieldName) {\n"
	contents += tabtabtab + "_thriftId = thriftId;\n"
	contents += tabtabtab + "_fieldName = fieldName;\n"
	contents += tabtab + "}\n\n"

	contents += tabtab + "public short getThriftFieldId() {\n"
	contents += tabtabtab + "return _thriftId;\n"
	contents += tabtab + "}\n\n"

	contents += tabtab + "public String getFieldName() {\n"
	contents += tabtabtab + "return _fieldName;\n"
	contents += tabtab + "}\n"

	contents += tab + "}\n\n"
	return contents
}

func (g *Generator) generateIsSetVars(s *parser.Struct) string {
	contents := ""
	contents += tab + "// isset id assignments\n"
	primitiveCount := 0
	for _, field := range s.Fields {
		if g.isJavaPrimitive(field.Type) {
			contents += fmt.Sprintf(tab+"private static final int %s = %d;\n",
				g.getIsSetID(field.Name), primitiveCount)
			primitiveCount += 1
		}
	}
	isSetType, bitFieldType := g.getIsSetType(s)
	switch isSetType {
	case IsSetNone:
	// Do nothing
	case IsSetBitfield:
		contents += fmt.Sprintf(tab+"private %s __isset_bitfield = 0;\n", bitFieldType)
	case IsSetBitSet:
		contents += fmt.Sprintf(tab+"private BitSet __isset_bit_vector = new BitSet(%d);\n", primitiveCount)
	}
	return contents
}

func (g *Generator) generateOptionals(s *parser.Struct) string {
	// TODO 2.0 These don't appear to be used by anything
	contents := ""

	optionals := ""
	sep := ""
	for _, field := range s.Fields {
		if field.Modifier != parser.Optional {
			continue
		}
		optionals += fmt.Sprintf(sep+"_Fields.%s", toConstantName(field.Name))
		sep = ","
	}

	if len(optionals) > 0 {
		contents += fmt.Sprintf(tab+"private static final _Fields optionals[] = {%s};\n", optionals)
	}

	return contents
}

func (g *Generator) generateMetaDataMap(s *parser.Struct) string {
	contents := ""
	contents += tab + "public static final Map<_Fields, org.apache.thrift.meta_data.FieldMetaData> metaDataMap;\n"
	contents += tab + "static {\n"
	contents += tabtab + "Map<_Fields, org.apache.thrift.meta_data.FieldMetaData> tmpMap = new EnumMap<_Fields, org.apache.thrift.meta_data.FieldMetaData>(_Fields.class);\n"
	for _, field := range s.Fields {
		contents += fmt.Sprintf(tabtab+"tmpMap.put(_Fields.%s, new org.apache.thrift.meta_data.FieldMetaData(\"%s\", org.apache.thrift.TFieldRequirementType.%s,\n",
			toConstantName(field.Name), field.Name, field.Modifier.String())
		contents += fmt.Sprintf("%s));\n", g.generateMetaDataMapEntry(field.Type, tabtabtabtab))
	}
	contents += tabtab + "metaDataMap = Collections.unmodifiableMap(tmpMap);\n"
	contents += fmt.Sprintf(tabtab+"org.apache.thrift.meta_data.FieldMetaData.addStructMetaDataMap(%s.class, metaDataMap);\n", s.Name)
	contents += tab + "}\n\n"
	return contents
}

func (g *Generator) generateDefaultConstructor(s *parser.Struct) string {
	contents := ""
	contents += fmt.Sprintf(tab+"public %s() {\n", s.Name)
	for _, field := range s.Fields {
		if field.Default != nil {
			val := g.generateConstantValueWrapper("this."+field.Name, field.Type, field.Default, false, false)
			contents += fmt.Sprintf("%s\n", val)
		}
	}
	contents += tab + "}\n\n"
	return contents
}

func (g *Generator) generateFullConstructor(s *parser.Struct) string {
	contents := ""
	argsList := ""
	sep := "\n" + tabtab
	numNonOptional := 0
	for _, field := range s.Fields {
		if field.Modifier == parser.Optional {
			continue
		}
		argsList += fmt.Sprintf("%s%s %s", sep, g.getJavaTypeFromThriftType(field.Type), field.Name)
		sep = ",\n" + tabtab
		numNonOptional += 1
	}

	if numNonOptional > 0 {
		contents += fmt.Sprintf(tab+"public %s(%s) {\n", s.Name, argsList)
		contents += fmt.Sprintf(tabtab + "this();\n")
		for _, field := range s.Fields {
			if field.Modifier == parser.Optional {
				continue
			}

			if g.Frugal.UnderlyingType(field.Type).Name == "binary" {
				contents += fmt.Sprintf(tabtab+"this.%s = org.apache.thrift.TBaseHelper.copyBinary(%s);\n", field.Name, field.Name)
			} else {
				contents += fmt.Sprintf(tabtab+"this.%s = %s;\n", field.Name, field.Name)
			}

			if g.isJavaPrimitive(field.Type) {
				contents += fmt.Sprintf(tabtab+"set%sIsSet(true);\n", strings.Title(field.Name))
			}
		}
		contents += tab + "}\n\n"
	}
	return contents
}

func (g *Generator) generateCopyConstructor(s *parser.Struct) string {
	contents := ""
	contents += g.GenerateBlockComment([]string{"Performs a deep copy on <i>other</i>."}, tab)
	contents += fmt.Sprintf(tab+"public %s(%s other) {\n", s.Name, s.Name)

	isSetType, _ := g.getIsSetType(s)
	switch isSetType {
	case IsSetNone:
		// do nothing
	case IsSetBitfield:
		contents += tabtab + "__isset_bitfield = other.__isset_bitfield;\n"
	case IsSetBitSet:
		contents += tabtab + "__isset_bit_vector.clear();\n"
		contents += tabtab + "__isset_bit_vector.or(other.__isset_bit_vector);\n"
	}

	for _, field := range s.Fields {
		isPrimitive := g.isJavaPrimitive(g.Frugal.UnderlyingType(field.Type))
		ind := tabtab
		if !isPrimitive {
			contents += fmt.Sprintf(tabtab+"if (other.isSet%s()) {\n", strings.Title(field.Name))
			ind += tab
		}
		contents += g.generateCopyConstructorField(field, "other."+field.Name, true, ind)
		if !isPrimitive {
			contents += tabtab + "}\n"
		}
	}

	contents += tab + "}\n\n"
	return contents
}

func (g *Generator) generateDeepCopyMethod(s *parser.Struct) string {
	contents := ""
	contents += fmt.Sprintf(tab+"public %s deepCopy() {\n", s.Name)
	contents += fmt.Sprintf(tabtab+"return new %s(this);\n", s.Name)
	contents += tab + "}\n\n"
	return contents
}

func (g *Generator) generateClear(s *parser.Struct) string {
	contents := ""
	contents += tab + "@Override\n"
	contents += fmt.Sprintf(tab + "public void clear() {\n")
	for _, field := range s.Fields {
		underlyingType := g.Frugal.UnderlyingType(field.Type)

		if field.Default != nil {
			val := g.generateConstantValueWrapper("this."+field.Name, field.Type, field.Default, false, false)
			contents += fmt.Sprintf("%s\n", val)
		} else if g.isJavaPrimitive(field.Type) {
			contents += fmt.Sprintf(tabtab+"set%sIsSet(false);\n", strings.Title(field.Name))
			val := ""
			switch underlyingType.Name {
			case "i8", "byte", "i16", "i32", "i64":
				val = "0"
			case "double":
				val = "0.0"
			case "bool":
				val = "false"
			default:
				panic("invalid type: " + underlyingType.Name)
			}
			contents += fmt.Sprintf(tabtab+"this.%s = %s;\n\n", field.Name, val)
		} else {
			contents += fmt.Sprintf(tabtab+"this.%s = null;\n\n", field.Name)
		}
	}
	contents += tab + "}\n\n"
	return contents
}

func (g *Generator) generateContainerGetSize(field *parser.Field) string {
	contents := ""
	contents += fmt.Sprintf(tab+"public int get%sSize() {\n", strings.Title(field.Name))
	contents += fmt.Sprintf(tabtab+"return (this.%s == null) ? 0 : this.%s.size();\n", field.Name, field.Name)
	contents += fmt.Sprintf(tab + "}\n\n")
	return contents
}

func (g *Generator) generateContainerIterator(field *parser.Field) string {
	underlyingType := g.Frugal.UnderlyingType(field.Type)

	// maps don't get iterators
	if underlyingType.Name == "map" {
		return ""
	}

	contents := ""
	contents += fmt.Sprintf(tab+"public java.util.Iterator<%s> get%sIterator() {\n",
		containerType(g.getJavaTypeFromThriftType(underlyingType.ValueType)), strings.Title(field.Name))
	contents += fmt.Sprintf(tabtab+"return (this.%s == null) ? null : this.%s.iterator();\n", field.Name, field.Name)
	contents += tab + "}\n\n"
	return contents
}

func (g *Generator) generateContainerAddTo(field *parser.Field) string {
	underlyingType := g.Frugal.UnderlyingType(field.Type)
	valType := g.getJavaTypeFromThriftType(underlyingType.ValueType)
	fieldTitle := strings.Title(field.Name)

	contents := ""

	if underlyingType.Name == "list" || underlyingType.Name == "set" {
		contents += fmt.Sprintf(tab+"public void addTo%s(%s elem) {\n", fieldTitle, valType)
		newContainer := ""
		if underlyingType.Name == "list" {
			newContainer = fmt.Sprintf("new ArrayList<%s>()", containerType(valType))
		} else {
			newContainer = fmt.Sprintf("new HashSet<%s>()", containerType(valType))
		}
		contents += fmt.Sprintf(tabtab+"if (this.%s == null) {\n", field.Name)
		contents += fmt.Sprintf(tabtabtab+"this.%s = %s;\n", field.Name, newContainer)
		contents += tabtab + "}\n"
		contents += fmt.Sprintf(tabtab+"this.%s.add(elem);\n", field.Name)
		contents += tab + "}\n\n"
	} else {
		contents += fmt.Sprintf(tab+"public void putTo%s(%s key, %s val) {\n",
			fieldTitle, g.getJavaTypeFromThriftType(underlyingType.KeyType), valType)
		contents += fmt.Sprintf(tabtab+"if (this.%s == null) {\n", field.Name)
		contents += fmt.Sprintf(tabtabtab+"this.%s = new HashMap<%s,%s>();\n",
			field.Name, containerType(g.getJavaTypeFromThriftType(underlyingType.KeyType)), containerType(valType))
		contents += tabtab + "}\n"
		contents += fmt.Sprintf(tabtab+"this.%s.put(key, val);\n", field.Name)
		contents += tab + "}\n\n"
	}

	return contents
}

func (g *Generator) getAccessorPrefix(t *parser.Type) string {
	if g.Frugal.UnderlyingType(t).Name == "bool" {
		return "is"
	}
	return "get"
}

func (g *Generator) generateGetField(field *parser.Field) string {
	contents := ""
	fieldTitle := strings.Title(field.Name)
	if field.Comment != nil {
		contents += g.GenerateBlockComment(field.Comment, tab)
	}

	underlyingType := g.Frugal.UnderlyingType(field.Type)
	returnType := g.getJavaTypeFromThriftType(underlyingType)
	// There's some weird overlap between the ByteBuffer and byte[] methods
	if underlyingType.Name == "binary" {
		returnType = "byte[]"
	}

	accessPrefix := g.getAccessorPrefix(field.Type)
	contents += fmt.Sprintf(tab+"public %s %s%s() {\n", returnType, accessPrefix, fieldTitle)
	if underlyingType.Name == "binary" {
		contents += fmt.Sprintf(tabtab+"set%s(org.apache.thrift.TBaseHelper.rightSize(%s));\n",
			strings.Title(field.Name), field.Name)
		contents += fmt.Sprintf(tabtab+"return %s == null ? null : %s.array();\n", field.Name, field.Name)
	} else {
		contents += fmt.Sprintf(tabtab+"return this.%s;\n", field.Name)
	}
	contents += tab + "}\n\n"

	if underlyingType.Name == "binary" {
		contents += fmt.Sprintf(tab+"public java.nio.ByteBuffer bufferFor%s() {\n", fieldTitle)
		contents += fmt.Sprintf(tabtab+"return org.apache.thrift.TBaseHelper.copyBinary(%s);\n", field.Name)
		contents += fmt.Sprintf(tab + "}\n\n")
	}

	return contents
}

func (g *Generator) generateSetField(structName string, field *parser.Field) string {
	fieldTitle := strings.Title(field.Name)
	underlyingType := g.Frugal.UnderlyingType(field.Type)

	contents := ""

	if underlyingType.Name == "binary" {
		// Special additional binary set
		contents += fmt.Sprintf(tab+"public %s set%s(byte[] %s) {\n", structName, fieldTitle, field.Name)
		contents += fmt.Sprintf(tabtab+"this.%s = %s == null ? (java.nio.ByteBuffer)null : java.nio.ByteBuffer.wrap(Arrays.copyOf(%s, %s.length));\n",
			field.Name, field.Name, field.Name, field.Name)
		contents += tabtab + "return this;\n"
		contents += tab + "}\n\n"
	}

	if field.Comment != nil {
		contents += g.GenerateBlockComment(field.Comment, tab)
	}
	contents += fmt.Sprintf(tab+"public %s set%s(%s %s) {\n",
		structName, fieldTitle, g.getJavaTypeFromThriftType(field.Type), field.Name)

	if underlyingType.Name == "binary" {
		contents += fmt.Sprintf(tabtab+"this.%s = org.apache.thrift.TBaseHelper.copyBinary(%s);\n", field.Name, field.Name)

	} else {
		contents += fmt.Sprintf(tabtab+"this.%s = %s;\n", field.Name, field.Name)
	}

	if g.isJavaPrimitive(field.Type) {
		contents += fmt.Sprintf(tabtab+"set%sIsSet(true);\n", fieldTitle)
	}

	contents += tabtab + "return this;\n"
	contents += tab + "}\n\n"

	return contents
}

func (g *Generator) generateUnsetField(s *parser.Struct, field *parser.Field) string {
	contents := ""

	contents += fmt.Sprintf(tab+"public void unset%s() {\n", strings.Title(field.Name))
	if g.isJavaPrimitive(field.Type) {
		isSetType, _ := g.getIsSetType(s)
		isSetID := g.getIsSetID(field.Name)
		switch isSetType {
		case IsSetNone:
			panic("IsSetNone occurred with a primitive")
		case IsSetBitfield:
			contents += fmt.Sprintf(tabtab+"__isset_bitfield = EncodingUtils.clearBit(__isset_bitfield, %s);\n", isSetID)
		case IsSetBitSet:
			contents += fmt.Sprintf(tabtab+"__isset_bit_vector.clear(%s);\n", isSetID)
		}
	} else {
		contents += fmt.Sprintf(tabtab+"this.%s = null;\n", field.Name)
	}
	contents += tab + "}\n\n"
	return contents
}

func (g *Generator) getIsSetID(fieldName string) string {
	return fmt.Sprintf("__%s_ISSET_ID", strings.ToUpper(fieldName))
}

func (g *Generator) generateIsSetField(s *parser.Struct, field *parser.Field) string {
	contents := ""
	contents += fmt.Sprintf(tab+"/** Returns true if field %s is set (has been assigned a value) and false otherwise */\n", field.Name)
	contents += fmt.Sprintf(tab+"public boolean isSet%s() {\n", strings.Title(field.Name))
	if g.isJavaPrimitive(field.Type) {
		isSetType, _ := g.getIsSetType(s)
		isSetID := g.getIsSetID(field.Name)
		switch isSetType {
		case IsSetNone:
			panic("IsSetNone occurred with a primitive")
		case IsSetBitfield:
			contents += fmt.Sprintf(tabtab+"return EncodingUtils.testBit(__isset_bitfield, %s);\n", isSetID)
		case IsSetBitSet:
			contents += fmt.Sprintf(tabtab+"return __isset_bit_vector.get(%s);\n", isSetID)
		}
	} else {
		contents += fmt.Sprintf(tabtab+"return this.%s != null;\n", field.Name)
	}
	contents += tab + "}\n\n"
	return contents
}

func (g *Generator) generateSetIsSetField(s *parser.Struct, field *parser.Field) string {
	contents := ""
	contents += fmt.Sprintf(tab+"public void set%sIsSet(boolean value) {\n", strings.Title(field.Name))
	if g.isJavaPrimitive(field.Type) {
		isSetType, _ := g.getIsSetType(s)
		isSetID := g.getIsSetID(field.Name)
		switch isSetType {
		case IsSetNone:
			panic("IsSetNone occurred with a primitive")
		case IsSetBitfield:
			contents += fmt.Sprintf(tabtab+"__isset_bitfield = EncodingUtils.setBit(__isset_bitfield, %s, value);\n", isSetID)
		case IsSetBitSet:
			contents += fmt.Sprintf(tabtab+"__isset_bit_vector.set(%s, value);\n", isSetID)
		}
	} else {
		contents += tabtab + "if (!value) {\n"
		contents += fmt.Sprintf(tabtabtab+"this.%s = null;\n", field.Name)
		contents += tabtab + "}\n"
	}
	contents += tab + "}\n\n"
	return contents
}

func (g *Generator) generateSetValue(s *parser.Struct) string {
	contents := ""
	contents += tab + "public void setFieldValue(_Fields field, Object value) {\n"
	contents += tabtab + "switch (field) {\n"
	for _, field := range s.Fields {
		fieldTitle := strings.Title(field.Name)
		contents += fmt.Sprintf(tabtab+"case %s:\n", toConstantName(field.Name))
		contents += tabtabtab + "if (value == null) {\n"
		contents += fmt.Sprintf(tabtabtabtab+"unset%s();\n", fieldTitle)
		contents += tabtabtab + "} else {\n"
		contents += fmt.Sprintf(tabtabtabtab+"set%s((%s)value);\n", fieldTitle, containerType(g.getJavaTypeFromThriftType(field.Type)))
		contents += tabtabtab + "}\n"
		contents += tabtabtab + "break;\n\n"
	}
	contents += tabtab + "}\n"
	contents += tab + "}\n\n"
	return contents
}

func (g *Generator) generateGetValue(s *parser.Struct) string {
	contents := ""
	contents += tab + "public Object getFieldValue(_Fields field) {\n"
	contents += tabtab + "switch (field) {\n"
	for _, field := range s.Fields {
		contents += fmt.Sprintf(tabtab+"case %s:\n", toConstantName(field.Name))
		contents += fmt.Sprintf(tabtabtab+"return %s%s();\n\n",
			g.getAccessorPrefix(field.Type), strings.Title(field.Name))
	}
	contents += tabtab + "}\n"
	contents += tabtab + "throw new IllegalStateException();\n"
	contents += tab + "}\n\n"
	return contents
}

func (g *Generator) generateIsSetValue(s *parser.Struct) string {
	contents := ""
	contents += tab + "/** Returns true if field corresponding to fieldID is set (has been assigned a value) and false otherwise */\n"
	contents += tab + "public boolean isSet(_Fields field) {\n"
	contents += tabtab + "if (field == null) {\n"
	contents += tabtabtab + "throw new IllegalArgumentException();\n"
	contents += tabtab + "}\n\n"

	contents += tabtab + "switch (field) {\n"
	for _, field := range s.Fields {
		contents += fmt.Sprintf(tabtab+"case %s:\n", toConstantName(field.Name))
		contents += fmt.Sprintf(tabtabtab+"return isSet%s();\n", strings.Title(field.Name))
	}
	contents += tabtab + "}\n"
	contents += tabtab + "throw new IllegalStateException();\n"
	contents += tab + "}\n\n"
	return contents
}

func (g *Generator) generateEquals(s *parser.Struct) string {
	contents := ""
	contents += tab + "@Override\n"
	contents += tab + "public boolean equals(Object that) {\n"
	contents += tabtab + "if (that == null)\n"
	contents += tabtabtab + "return false;\n"
	contents += fmt.Sprintf(tabtab+"if (that instanceof %s)\n", s.Name)
	contents += fmt.Sprintf(tabtabtab+"return this.equals((%s)that);\n", s.Name)
	contents += tabtab + "return false;\n"
	contents += tab + "}\n\n"

	contents += fmt.Sprintf(tab+"public boolean equals(%s that) {\n", s.Name)
	contents += tabtab + "if (that == null)\n"
	contents += tabtabtab + "return false;\n\n"

	for _, field := range s.Fields {
		optional := field.Modifier == parser.Optional
		primitive := g.isJavaPrimitive(field.Type)

		// TODO 2.0 this looks so ugly
		thisPresentArg := "true"
		thatPresentArg := "true"
		if optional || !primitive {
			thisPresentArg += fmt.Sprintf(" && this.isSet%s()", strings.Title(field.Name))
			thatPresentArg += fmt.Sprintf(" && that.isSet%s()", strings.Title(field.Name))
		}

		contents += fmt.Sprintf(tabtab+"boolean this_present_%s = %s;\n", field.Name, thisPresentArg)
		contents += fmt.Sprintf(tabtab+"boolean that_present_%s = %s;\n", field.Name, thatPresentArg)
		contents += fmt.Sprintf(tabtab+"if (this_present_%s || that_present_%s) {\n", field.Name, field.Name)
		contents += fmt.Sprintf(tabtabtab+"if (!(this_present_%s && that_present_%s))\n", field.Name, field.Name)
		contents += tabtabtabtab + "return false;\n"

		unequalTest := ""
		if primitive {
			unequalTest = fmt.Sprintf("this.%s != that.%s", field.Name, field.Name)
		} else {
			unequalTest = fmt.Sprintf("!this.%s.equals(that.%s)", field.Name, field.Name)
		}
		contents += fmt.Sprintf(tabtabtab+"if (%s)\n", unequalTest)
		contents += tabtabtabtab + "return false;\n"
		contents += tabtab + "}\n\n"
	}

	contents += tabtab + "return true;\n"
	contents += tab + "}\n\n"
	return contents
}

func (g *Generator) generateHashCode(s *parser.Struct) string {
	contents := ""
	contents += tab + "@Override\n"
	contents += tab + "public int hashCode() {\n"
	contents += tabtab + "List<Object> list = new ArrayList<Object>();\n\n"
	for _, field := range s.Fields {
		optional := field.Modifier == parser.Optional
		primitive := g.isJavaPrimitive(field.Type)

		presentArg := "true"
		if optional || !primitive {
			presentArg += fmt.Sprintf(" && (isSet%s())", strings.Title(field.Name))
		}

		contents += fmt.Sprintf(tabtab+"boolean present_%s = %s;\n", field.Name, presentArg)
		contents += fmt.Sprintf(tabtab+"list.add(present_%s);\n", field.Name)
		contents += fmt.Sprintf(tabtab+"if (present_%s)\n", field.Name)
		if g.Frugal.IsEnum(field.Type) {
			contents += fmt.Sprintf(tabtabtab+"list.add(%s.getValue());\n\n", field.Name)
		} else {
			contents += fmt.Sprintf(tabtabtab+"list.add(%s);\n\n", field.Name)
		}
	}
	contents += tabtab + "return list.hashCode();\n"
	contents += tab + "}\n\n"
	return contents
}

func (g *Generator) generateCompareTo(s *parser.Struct) string {
	contents := ""
	contents += tab + "@Override\n"
	contents += fmt.Sprintf(tab+"public int compareTo(%s other) {\n", s.Name)
	contents += tabtab + "if (!getClass().equals(other.getClass())) {\n"
	contents += tabtabtab + "return getClass().getName().compareTo(other.getClass().getName());\n"
	contents += tabtab + "}\n\n"
	contents += tabtab + "int lastComparison = 0;\n\n"
	for _, field := range s.Fields {
		fieldTitle := strings.Title(field.Name)
		contents += fmt.Sprintf(tabtab+"lastComparison = Boolean.valueOf(isSet%s()).compareTo(other.isSet%s());\n", fieldTitle, fieldTitle)
		contents += tabtab + "if (lastComparison != 0) {\n"
		contents += tabtabtab + "return lastComparison;\n"
		contents += tabtab + "}\n"
		contents += fmt.Sprintf(tabtab+"if (isSet%s()) {\n", fieldTitle)
		contents += fmt.Sprintf(tabtabtab+"lastComparison = org.apache.thrift.TBaseHelper.compareTo(this.%s, other.%s);\n", field.Name, field.Name)
		contents += tabtabtab + "if (lastComparison != 0) {\n"
		contents += tabtabtabtab + "return lastComparison;\n"
		contents += tabtabtab + "}\n"
		contents += tabtab + "}\n"
	}
	contents += tabtab + "return 0;\n"
	contents += tab + "}\n\n"
	return contents
}

func (g *Generator) generateFieldForId(s *parser.Struct) string {
	contents := ""
	contents += tab + "public _Fields fieldForId(int fieldId) {\n"
	contents += tabtab + "return _Fields.findByThriftId(fieldId);\n"
	contents += tab + "}\n\n"
	return contents
}

func (g *Generator) generateReadWrite(s *parser.Struct) string {
	contents := ""
	contents += tab + "public void read(org.apache.thrift.protocol.TProtocol iprot) throws org.apache.thrift.TException {\n"
	contents += tabtab + "schemes.get(iprot.getScheme()).getScheme().read(iprot, this);\n"
	contents += tab + "}\n\n"

	contents += tab + "public void write(org.apache.thrift.protocol.TProtocol oprot) throws org.apache.thrift.TException {\n"
	contents += tabtab + "schemes.get(oprot.getScheme()).getScheme().write(oprot, this);\n"
	contents += tab + "}\n\n"
	return contents
}

func (g *Generator) generateToString(s *parser.Struct) string {
	contents := ""
	contents += tab + "@Override\n"
	contents += tab + "public String toString() {\n"
	contents += fmt.Sprintf(tabtab+"StringBuilder sb = new StringBuilder(\"%s(\");\n", s.Name)
	contents += tabtab + "boolean first = true;\n\n"
	first := true
	for _, field := range s.Fields {
		optional := field.Modifier == parser.Optional
		ind := ""
		if optional {
			contents += fmt.Sprintf(tabtab+"if (isSet%s()) {\n", strings.Title(field.Name))
			ind = tab
		}

		if !first {
			contents += tabtab + ind + "if (!first) sb.append(\", \");\n"
		}
		contents += fmt.Sprintf(tabtab+ind+"sb.append(\"%s:\");\n", field.Name)
		if !g.isJavaPrimitive(field.Type) {
			contents += fmt.Sprintf(tabtab+ind+"if (this.%s == null) {\n", field.Name)
			contents += tabtabtab + ind + "sb.append(\"null\");\n"
			contents += tabtab + ind + "} else {\n"
			if g.Frugal.UnderlyingType(field.Type).Name == "binary" {
				contents += fmt.Sprintf(tabtabtab+ind+"org.apache.thrift.TBaseHelper.toString(this.%s, sb);\n", field.Name)
			} else {
				contents += fmt.Sprintf(tabtabtab+ind+"sb.append(this.%s);\n", field.Name)
			}
			contents += tabtab + ind + "}\n"
		} else {
			contents += fmt.Sprintf(tabtab+ind+"sb.append(this.%s);\n", field.Name)
		}
		contents += tabtab + ind + "first = false;\n"

		if optional {
			contents += tabtab + "}\n"
		}
		first = false
	}

	contents += tabtab + "sb.append(\")\");\n"
	contents += tabtab + "return sb.toString();\n"
	contents += tab + "}\n\n"
	return contents
}

func (g *Generator) generateValidate(s *parser.Struct) string {
	contents := ""
	contents += tab + "public void validate() throws org.apache.thrift.TException {\n"
	contents += tabtab + "// check for required fields\n"
	for _, field := range s.Fields {
		if field.Modifier == parser.Required && !g.isJavaPrimitive(field.Type) {
			contents += fmt.Sprintf(tabtab+"if (%s == null) {\n", field.Name)
			contents += fmt.Sprintf(tabtabtab+"throw new org.apache.thrift.protocol.TProtocolException(\"Required field '%s' was not present! Struct: \" + toString());\n",
				field.Name)
			contents += tabtab + "}\n"
		}
	}

	contents += tabtab + "// check for sub-struct validity\n"
	for _, field := range s.Fields {
		if g.Frugal.IsStruct(field.Type) && !g.Frugal.IsUnion(field.Type) {
			contents += fmt.Sprintf(tabtab+"if (%s != null) {\n", field.Name)
			contents += fmt.Sprintf(tabtabtab+"%s.validate();\n", field.Name)
			contents += tabtab + "}\n"
		}
	}
	contents += tab + "}\n\n"
	return contents
}

func (g *Generator) generateWriteObject(s *parser.Struct) string {
	contents := ""
	contents += tab + "private void writeObject(java.io.ObjectOutputStream out) throws java.io.IOException {\n"
	contents += tabtab + "try {\n"
	contents += tabtabtab + "write(new org.apache.thrift.protocol.TCompactProtocol(new org.apache.thrift.transport.TIOStreamTransport(out)));\n"
	contents += tabtab + "} catch (org.apache.thrift.TException te) {\n"
	contents += tabtabtab + "throw new java.io.IOException(te);\n"
	contents += tabtab + "}\n"
	contents += tab + "}\n\n"
	return contents
}

func (g *Generator) generateReadObject(s *parser.Struct) string {
	contents := ""
	contents += tab + "private void readObject(java.io.ObjectInputStream in) throws java.io.IOException, ClassNotFoundException {\n"
	// isset stuff, don't do for unions
	contents += tabtab + "try {\n"
	if s.Type != parser.StructTypeUnion {
		contents += tabtabtab + "// it doesn't seem like you should have to do this, but java serialization is wacky, and doesn't call the default constructor.\n"
		isSetType, _ := g.getIsSetType(s)
		switch isSetType {
		case IsSetNone:
		// Do nothing
		case IsSetBitfield:
			contents += tabtabtab + "__isset_bitfield = 0;\n"
		case IsSetBitSet:
			contents += tabtabtab + "__isset_bit_vector = new BitSet(1);\n"
		}
	}

	contents += tabtabtab + "read(new org.apache.thrift.protocol.TCompactProtocol(new org.apache.thrift.transport.TIOStreamTransport(in)));\n"
	contents += tabtab + "} catch (org.apache.thrift.TException te) {\n"
	contents += tabtabtab + "throw new java.io.IOException(te);\n"
	contents += tabtab + "}\n"
	contents += tab + "}\n\n"
	return contents
}

func (g *Generator) generateStandardScheme(s *parser.Struct, isResult bool) string {
	contents := ""
	contents += fmt.Sprintf(tab+"private static class %sStandardSchemeFactory implements SchemeFactory {\n", s.Name)
	contents += fmt.Sprintf(tabtab+"public %sStandardScheme getScheme() {\n", s.Name)
	contents += fmt.Sprintf(tabtabtab+"return new %sStandardScheme();\n", s.Name)
	contents += tabtab + "}\n"
	contents += tab + "}\n\n"

	contents += fmt.Sprintf(tab+"private static class %sStandardScheme extends StandardScheme<%s> {\n\n", s.Name, s.Name)

	// read
	contents += fmt.Sprintf(tabtab+"public void read(org.apache.thrift.protocol.TProtocol iprot, %s struct) throws org.apache.thrift.TException {\n", s.Name)
	contents += tabtabtab + "org.apache.thrift.protocol.TField schemeField;\n"
	contents += tabtabtab + "iprot.readStructBegin();\n"
	contents += tabtabtab + "while (true) {\n"
	contents += tabtabtabtab + "schemeField = iprot.readFieldBegin();\n"
	contents += tabtabtabtab + "if (schemeField.type == org.apache.thrift.protocol.TType.STOP) {\n"
	contents += tabtabtabtabtab + "break;\n"
	contents += tabtabtabtab + "}\n"
	contents += tabtabtabtab + "switch (schemeField.id) {\n"
	for _, field := range s.Fields {
		contents += fmt.Sprintf(tabtabtabtabtab+"case %d: // %s\n", field.ID, toConstantName(field.Name))
		contents += fmt.Sprintf(tabtabtabtabtabtab+"if (schemeField.type == %s) {\n", g.getTType(field.Type))
		contents += g.generateReadFieldRec(field, true, false, false, tabtabtabtabtabtabtab)
		contents += fmt.Sprintf(tabtabtabtabtabtabtab+"struct.set%sIsSet(true);\n", strings.Title(field.Name))
		contents += tabtabtabtabtabtab + "} else {\n"
		contents += tabtabtabtabtabtabtab + "org.apache.thrift.protocol.TProtocolUtil.skip(iprot, schemeField.type);\n"
		contents += tabtabtabtabtabtab + "}\n"
		contents += tabtabtabtabtabtab + "break;\n"
	}
	contents += tabtabtabtabtab + "default:\n"
	contents += tabtabtabtabtabtab + "org.apache.thrift.protocol.TProtocolUtil.skip(iprot, schemeField.type);\n"
	contents += tabtabtabtab + "}\n"
	contents += tabtabtabtab + "iprot.readFieldEnd();\n"
	contents += tabtabtab + "}\n"
	contents += tabtabtab + "iprot.readStructEnd();\n\n"

	contents += tabtabtab + "// check for required fields of primitive type, which can't be checked in the validate method\n"
	for _, field := range s.Fields {
		if field.Modifier == parser.Required && g.isJavaPrimitive(field.Type) {
			contents += fmt.Sprintf(tabtabtab+"if (!struct.isSet%s()) {\n", strings.Title(field.Name))
			contents += fmt.Sprintf(tabtabtabtab+"throw new org.apache.thrift.protocol.TProtocolException(\"Required field '%s' was not found in serialized data! Struct: \" + toString());\n", field.Name)
			contents += tabtabtab + "}\n"
		}
	}

	contents += tabtabtab + "struct.validate();\n"
	contents += tabtab + "}\n\n"

	// write
	contents += fmt.Sprintf(tabtab+"public void write(org.apache.thrift.protocol.TProtocol oprot, %s struct) throws org.apache.thrift.TException {\n", s.Name)
	contents += tabtabtab + "struct.validate();\n\n"
	contents += tabtabtab + "oprot.writeStructBegin(STRUCT_DESC);\n"
	for _, field := range s.Fields {
		isPrimitive := g.isJavaPrimitive(field.Type)
		ind := tabtabtab
		optInd := tabtabtab
		if !isPrimitive {
			contents += fmt.Sprintf(ind+"if (struct.%s != null) {\n", field.Name)
			ind += tab
			optInd += tab
		}
		opt := field.Modifier == parser.Optional || (isResult && isPrimitive)
		if opt {
			contents += fmt.Sprintf(ind+"if (struct.isSet%s()) {\n", strings.Title(field.Name))
			ind += tab
		}

		contents += fmt.Sprintf(ind+"oprot.writeFieldBegin(%s_FIELD_DESC);\n", toConstantName(field.Name))
		contents += g.generateWriteFieldRec(field, true, false, ind)
		contents += ind + "oprot.writeFieldEnd();\n"

		if opt {
			contents += optInd + "}\n"
		}
		if !isPrimitive {
			contents += tabtabtab + "}\n"
		}
	}
	contents += tabtabtab + "oprot.writeFieldStop();\n"
	contents += tabtabtab + "oprot.writeStructEnd();\n"

	contents += tabtab + "}\n\n"

	contents += tab + "}\n\n"
	return contents
}

func (g *Generator) generateTupleScheme(s *parser.Struct) string {
	contents := ""
	contents += fmt.Sprintf(tab+"private static class %sTupleSchemeFactory implements SchemeFactory {\n", s.Name)
	contents += fmt.Sprintf(tabtab+"public %sTupleScheme getScheme() {\n", s.Name)
	contents += fmt.Sprintf(tabtabtab+"return new %sTupleScheme();\n", s.Name)
	contents += tabtab + "}\n"
	contents += tab + "}\n\n"

	contents += fmt.Sprintf(tab+"private static class %sTupleScheme extends TupleScheme<%s> {\n\n", s.Name, s.Name)
	contents += tabtab + "@Override\n"
	contents += fmt.Sprintf(tabtab+"public void write(org.apache.thrift.protocol.TProtocol prot, %s struct) throws org.apache.thrift.TException {\n", s.Name)
	contents += tabtabtab + "TTupleProtocol oprot = (TTupleProtocol) prot;\n"
	// write required fields
	numNonReqs := 0
	for _, field := range s.Fields {
		if field.Modifier != parser.Required {
			numNonReqs += 1
			continue
		}

		contents += g.generateWriteFieldRec(field, true, true, tabtabtab)
	}

	if numNonReqs > 0 {
		// write optional/default fields
		nonReqFieldCount := 0
		contents += tabtabtab + "BitSet optionals = new BitSet();\n"
		for _, field := range s.Fields {
			if field.Modifier == parser.Required {
				continue
			}

			contents += fmt.Sprintf(tabtabtab+"if (struct.isSet%s()) {\n", strings.Title(field.Name))
			contents += fmt.Sprintf(tabtabtabtab+"optionals.set(%d);\n", nonReqFieldCount)
			contents += tabtabtab + "}\n"
			nonReqFieldCount += 1
		}

		contents += fmt.Sprintf(tabtabtab+"oprot.writeBitSet(optionals, %d);\n", numNonReqs)
		for _, field := range s.Fields {
			if field.Modifier == parser.Required {
				continue
			}

			contents += fmt.Sprintf(tabtabtab+"if (struct.isSet%s()) {\n", strings.Title(field.Name))
			contents += g.generateWriteFieldRec(field, true, true, tabtabtabtab)
			contents += tabtabtab + "}\n"
		}
	}

	contents += tabtab + "}\n\n"

	contents += tabtab + "@Override\n"
	contents += fmt.Sprintf(tabtab+"public void read(org.apache.thrift.protocol.TProtocol prot, %s struct) throws org.apache.thrift.TException {\n", s.Name)
	contents += tabtabtab + "TTupleProtocol iprot = (TTupleProtocol) prot;\n"
	// read required fields
	for _, field := range s.Fields {
		if field.Modifier != parser.Required {
			continue
		}

		contents += g.generateReadFieldRec(field, true, true, false, tabtabtab)
		contents += fmt.Sprintf(tabtabtab+"struct.set%sIsSet(true);\n", strings.Title(field.Name))
	}

	if numNonReqs > 0 {
		// read default/optional fields
		nonReqFieldCount := 0
		contents += fmt.Sprintf(tabtabtab+"BitSet incoming = iprot.readBitSet(%d);\n", numNonReqs)
		for _, field := range s.Fields {
			if field.Modifier == parser.Required {
				continue
			}

			contents += fmt.Sprintf(tabtabtab+"if (incoming.get(%d)) {\n", nonReqFieldCount)
			contents += g.generateReadFieldRec(field, true, true, false, tabtabtabtab)
			contents += fmt.Sprintf(tabtabtabtab+"struct.set%sIsSet(true);\n", strings.Title(field.Name))
			contents += tabtabtab + "}\n"
			nonReqFieldCount += 1
		}
	}
	contents += tabtab + "}\n\n"

	contents += tab + "}\n\n"
	return contents
}

func (g *Generator) generateCopyConstructorField(field *parser.Field, otherFieldName string, first bool, ind string) string {
	underlyingType := g.Frugal.UnderlyingType(field.Type)
	isPrimitive := g.isJavaPrimitive(underlyingType)
	accessPrefix := "this."
	declPrefix := "this."
	if !first {
		accessPrefix = ""
		declPrefix = g.getJavaTypeFromThriftType(underlyingType) + " "
	}

	if isPrimitive || underlyingType.Name == "string" {
		return fmt.Sprintf(ind+"%s%s = %s;\n", declPrefix, field.Name, otherFieldName)
	} else if underlyingType.Name == "binary" {
		return fmt.Sprintf(ind+"%s%s = org.apache.thrift.TBaseHelper.copyBinary(%s);\n", declPrefix, field.Name, otherFieldName)
	} else if g.Frugal.IsStruct(underlyingType) {
		return fmt.Sprintf(ind+"%s%s = new %s(%s);\n", declPrefix, field.Name, g.getJavaTypeFromThriftType(underlyingType), otherFieldName)
	} else if g.Frugal.IsEnum(underlyingType) {
		return fmt.Sprintf(ind+"%s%s = %s;\n", declPrefix, field.Name, otherFieldName)
	} else if underlyingType.IsContainer() {
		contents := ""
		valueType := g.getJavaTypeFromThriftType(underlyingType.ValueType)
		containerValType := containerType(valueType)
		otherValElem := g.GetElem()
		thisValElem := g.GetElem()
		thisValField := parser.FieldFromType(underlyingType.ValueType, thisValElem)

		switch underlyingType.Name {
		case "list":
			contents += fmt.Sprintf(ind+"%s%s = new ArrayList<%s>(%s.size());\n", declPrefix, field.Name, containerValType, otherFieldName)
			contents += fmt.Sprintf(ind+"for (%s %s : %s) {\n", valueType, otherValElem, otherFieldName)
			contents += g.generateCopyConstructorField(thisValField, otherValElem, false, ind+tab)
			contents += fmt.Sprintf(ind+tab+"%s%s.add(%s);\n", accessPrefix, field.Name, thisValElem)
			contents += ind + "}\n"
		case "set":
			contents += fmt.Sprintf(ind+"%s%s = new HashSet<%s>(%s.size());\n", declPrefix, field.Name, containerValType, otherFieldName)
			contents += fmt.Sprintf(ind+"for (%s %s : %s) {\n", valueType, otherValElem, otherFieldName)
			contents += g.generateCopyConstructorField(thisValField, otherValElem, false, ind+tab)
			contents += fmt.Sprintf(ind+tab+"%s%s.add(%s);\n", accessPrefix, field.Name, thisValElem)
			contents += ind + "}\n"
		case "map":
			keyType := g.getJavaTypeFromThriftType(underlyingType.KeyType)
			keyUnderlying := g.Frugal.UnderlyingType(underlyingType.KeyType)
			valUnderlying := g.Frugal.UnderlyingType(underlyingType.ValueType)
			containerKeyType := containerType(keyType)

			// If it's all primitives, optimization. Otherwise need to iterate
			if (g.isJavaPrimitive(keyUnderlying) || keyUnderlying.Name == "string") &&
				(g.isJavaPrimitive(valUnderlying) || valUnderlying.Name == "string") {
				contents += fmt.Sprintf(ind+"%s%s = new HashMap<%s,%s>(%s);\n",
					declPrefix, field.Name, containerKeyType, containerValType, otherFieldName)
			} else {
				thisKeyElem := g.GetElem()
				thisKeyField := parser.FieldFromType(underlyingType.KeyType, thisKeyElem)

				contents += fmt.Sprintf(ind+"%s%s = new HashMap<%s,%s>(%s.size());\n",
					declPrefix, field.Name, containerKeyType, containerValType, otherFieldName)
				contents += fmt.Sprintf(ind+"for (Map.Entry<%s, %s> %s : %s.entrySet()) {\n",
					containerKeyType, containerValType, otherValElem, otherFieldName)
				contents += g.generateCopyConstructorField(thisKeyField, otherValElem+".getKey()", false, ind+tab)
				contents += g.generateCopyConstructorField(thisValField, otherValElem+".getValue()", false, ind+tab)
				contents += fmt.Sprintf(ind+tab+"%s%s.put(%s, %s);\n", accessPrefix, field.Name, thisKeyElem, thisValElem)
				contents += ind + "}\n"
			}
		}

		return contents
	}
	panic("unrecognized type: " + underlyingType.Name)
}

func (g *Generator) generateMetaDataMapEntry(t *parser.Type, ind string) string {
	underlyingType := g.Frugal.UnderlyingType(t)
	ttype := g.getTType(underlyingType)
	isThriftPrimitive := underlyingType.IsPrimitive()

	// This indicates a typedef. For some reason java doesn't recurse on
	// typedef'd types for meta data map entries
	if t != underlyingType {
		secondArg := ""
		if underlyingType.Name == "binary" {
			secondArg = ", true"
		} else {
			secondArg = fmt.Sprintf(", \"%s\"", t.Name)
		}
		return fmt.Sprintf(ind+"new org.apache.thrift.meta_data.FieldValueMetaData(%s%s)", ttype, secondArg)
	}

	if isThriftPrimitive {
		boolArg := ""
		if underlyingType.Name == "binary" {
			boolArg = ", true"
		}
		return fmt.Sprintf(ind+"new org.apache.thrift.meta_data.FieldValueMetaData(%s%s)", ttype, boolArg)
	} else if g.Frugal.IsStruct(underlyingType) {
		return fmt.Sprintf(ind+"new org.apache.thrift.meta_data.StructMetaData(org.apache.thrift.protocol.TType.STRUCT, %s.class)", g.qualifiedTypeName(underlyingType))
	} else if g.Frugal.IsEnum(underlyingType) {
		return fmt.Sprintf(ind+"new org.apache.thrift.meta_data.EnumMetaData(org.apache.thrift.protocol.TType.ENUM, %s.class)", g.qualifiedTypeName(underlyingType))
	} else if underlyingType.IsContainer() {
		switch underlyingType.Name {
		case "list":
			valEntry := g.generateMetaDataMapEntry(underlyingType.ValueType, ind+tabtab)
			return fmt.Sprintf(ind+"new org.apache.thrift.meta_data.ListMetaData(org.apache.thrift.protocol.TType.LIST,\n%s)", valEntry)
		case "set":
			valEntry := g.generateMetaDataMapEntry(underlyingType.ValueType, ind+tabtab)
			return fmt.Sprintf(ind+"new org.apache.thrift.meta_data.SetMetaData(org.apache.thrift.protocol.TType.SET,\n%s)", valEntry)
		case "map":
			keyEntry := g.generateMetaDataMapEntry(underlyingType.KeyType, ind+tabtab)
			valEntry := g.generateMetaDataMapEntry(underlyingType.ValueType, ind+tabtab)
			return fmt.Sprintf(ind+"new org.apache.thrift.meta_data.MapMetaData(org.apache.thrift.protocol.TType.MAP,\n%s,\n%s)", keyEntry, valEntry)
		}
	}
	panic("unrecognized type: " + underlyingType.Name)
}

// succinct means only read collection length instead of the whole header,
// and don't read collection end.
// containerTypes causes variables to be declared as objects instead of
// potentially primitives
func (g *Generator) generateReadFieldRec(field *parser.Field, first bool, succinct bool, containerTypes bool, ind string) string {
	contents := ""
	declPrefix := "struct."
	accessPrefix := "struct."
	javaType := g.getJavaTypeFromThriftType(field.Type)
	if !first {
		if containerTypes {
			declPrefix = containerType(javaType) + " "
		} else {
			declPrefix = javaType + " "
		}
		accessPrefix = ""
	}

	underlyingType := g.Frugal.UnderlyingType(field.Type)
	if underlyingType.IsPrimitive() {
		thriftType := ""
		switch underlyingType.Name {
		case "bool":
			thriftType = "Bool"
		case "byte", "i8":
			thriftType = "Byte"
		case "i16":
			thriftType = "I16"
		case "i32":
			thriftType = "I32"
		case "i64":
			thriftType = "I64"
		case "double":
			thriftType = "Double"
		case "string":
			thriftType = "String"
		case "binary":
			thriftType = "Binary"
		default:
			panic("unkown thrift type: " + underlyingType.Name)
		}

		contents += fmt.Sprintf(ind+"%s%s = iprot.read%s();\n", declPrefix, field.Name, thriftType)
	} else if g.Frugal.IsEnum(underlyingType) {
		contents += fmt.Sprintf(ind+"%s%s = %s.findByValue(iprot.readI32());\n", declPrefix, field.Name, javaType)
	} else if g.Frugal.IsStruct(underlyingType) {
		contents += fmt.Sprintf(ind+"%s%s = new %s();\n", declPrefix, field.Name, javaType)
		contents += fmt.Sprintf(ind+"%s%s.read(iprot);\n", accessPrefix, field.Name)
	} else if underlyingType.IsContainer() {
		containerElem := g.GetElem()
		counterElem := g.GetElem()

		valType := containerType(g.getJavaTypeFromThriftType(underlyingType.ValueType))
		valElem := g.GetElem()
		valField := parser.FieldFromType(underlyingType.ValueType, valElem)
		valContents := g.generateReadFieldRec(valField, false, succinct, containerTypes, ind+tab)
		valTType := g.getTType(underlyingType.ValueType)

		switch underlyingType.Name {
		case "list":
			if succinct {
				contents += fmt.Sprintf(ind+"org.apache.thrift.protocol.TList %s = new org.apache.thrift.protocol.TList(%s, iprot.readI32());\n",
					containerElem, valTType)
			} else {
				contents += fmt.Sprintf(ind+"org.apache.thrift.protocol.TList %s = iprot.readListBegin();\n", containerElem)
			}
			contents += fmt.Sprintf(ind+"%s%s = new ArrayList<%s>(%s.size);\n", declPrefix, field.Name, valType, containerElem)
			contents += fmt.Sprintf(ind+"for (int %s = 0; %s < %s.size; ++%s) {\n", counterElem, counterElem, containerElem, counterElem)
			contents += valContents
			contents += fmt.Sprintf(ind+tab+"%s%s.add(%s);\n", accessPrefix, field.Name, valElem)
			contents += ind + "}\n"
			if !succinct {
				contents += ind + "iprot.readListEnd();\n"
			}
		case "set":
			if succinct {
				contents += fmt.Sprintf(ind+"org.apache.thrift.protocol.TSet %s = new org.apache.thrift.protocol.TSet(%s, iprot.readI32());\n",
					containerElem, valTType)
			} else {
				contents += fmt.Sprintf(ind+"org.apache.thrift.protocol.TSet %s = iprot.readSetBegin();\n", containerElem)
			}
			contents += fmt.Sprintf(ind+"%s%s = new HashSet<%s>(2*%s.size);\n", declPrefix, field.Name, valType, containerElem)
			contents += fmt.Sprintf(ind+"for (int %s = 0; %s < %s.size; ++%s) {\n", counterElem, counterElem, containerElem, counterElem)
			contents += valContents
			contents += fmt.Sprintf(ind+tab+"%s%s.add(%s);\n", accessPrefix, field.Name, valElem)
			contents += ind + "}\n"
			if !succinct {
				contents += ind + "iprot.readSetEnd();\n"
			}
		case "map":
			keyTType := g.getTType(underlyingType.KeyType)
			if succinct {
				contents += fmt.Sprintf(ind+"org.apache.thrift.protocol.TMap %s = new org.apache.thrift.protocol.TMap(%s, %s, iprot.readI32());\n",
					containerElem, keyTType, valTType)
			} else {
				contents += fmt.Sprintf(ind+"org.apache.thrift.protocol.TMap %s = iprot.readMapBegin();\n", containerElem)
			}

			keyType := containerType(g.getJavaTypeFromThriftType(underlyingType.KeyType))
			contents += fmt.Sprintf(ind+"%s%s = new HashMap<%s,%s>(2*%s.size);\n", declPrefix, field.Name, keyType, valType, containerElem)
			contents += fmt.Sprintf(ind+"for (int %s = 0; %s < %s.size; ++%s) {\n", counterElem, counterElem, containerElem, counterElem)
			keyElem := g.GetElem()
			keyField := parser.FieldFromType(underlyingType.KeyType, keyElem)
			contents += g.generateReadFieldRec(keyField, false, succinct, containerTypes, ind+tab)
			contents += valContents
			contents += fmt.Sprintf(ind+tab+"%s%s.put(%s, %s);\n", accessPrefix, field.Name, keyElem, valElem)
			contents += ind + "}\n"
			if !succinct {
				contents += ind + "iprot.readMapEnd();\n"
			}
		}
	}

	return contents
}

// succinct means only write collection length instead of the whole header,
// and don't write collection end.
func (g *Generator) generateWriteFieldRec(field *parser.Field, first bool, succinct bool, ind string) string {
	contents := ""
	accessPrefix := "struct."
	if !first {
		accessPrefix = ""
	}

	underlyingType := g.Frugal.UnderlyingType(field.Type)
	isEnum := g.Frugal.IsEnum(underlyingType)
	if underlyingType.IsPrimitive() || isEnum {
		write := ind + "oprot.write"
		switch underlyingType.Name {
		case "bool":
			write += "Bool(%s%s);\n"
		case "byte", "i8":
			write += "Byte(%s%s);\n"
		case "i16":
			write += "I16(%s%s);\n"
		case "i32":
			write += "I32(%s%s);\n"
		case "i64":
			write += "I64(%s%s);\n"
		case "double":
			write += "Double(%s%s);\n"
		case "string":
			write += "String(%s%s);\n"
		case "binary":
			write += "Binary(%s%s);\n"
		default:
			if isEnum {
				write += "I32(%s%s.getValue());\n"
			} else {
				panic("unknown thrift type: " + underlyingType.Name)
			}
		}

		contents += fmt.Sprintf(write, accessPrefix, field.Name)
	} else if g.Frugal.IsStruct(underlyingType) {
		contents += fmt.Sprintf(ind+"%s%s.write(oprot);\n", accessPrefix, field.Name)
	} else if underlyingType.IsContainer() {
		iterElem := g.GetElem()
		valJavaType := g.getJavaTypeFromThriftType(underlyingType.ValueType)
		valTType := g.getTType(underlyingType.ValueType)

		switch underlyingType.Name {
		case "list":
			if succinct {
				contents += fmt.Sprintf(ind+"oprot.writeI32(%s%s.size());\n", accessPrefix, field.Name)
			} else {
				contents += fmt.Sprintf(ind+"oprot.writeListBegin(new org.apache.thrift.protocol.TList(%s, %s%s.size()));\n",
					valTType, accessPrefix, field.Name)
			}
			contents += fmt.Sprintf(ind+"for (%s %s : %s%s) {\n", valJavaType, iterElem, accessPrefix, field.Name)
			iterField := parser.FieldFromType(underlyingType.ValueType, iterElem)
			contents += g.generateWriteFieldRec(iterField, false, succinct, ind+tab)
			contents += ind + "}\n"
			if !succinct {
				contents += ind + "oprot.writeListEnd();\n"
			}
		case "set":
			if succinct {
				contents += fmt.Sprintf(ind+"oprot.writeI32(%s%s.size());\n", accessPrefix, field.Name)
			} else {
				contents += fmt.Sprintf(ind+"oprot.writeSetBegin(new org.apache.thrift.protocol.TSet(%s, %s%s.size()));\n",
					valTType, accessPrefix, field.Name)
			}
			contents += fmt.Sprintf(ind+"for (%s %s : %s%s) {\n", valJavaType, iterElem, accessPrefix, field.Name)
			iterField := parser.FieldFromType(underlyingType.ValueType, iterElem)
			contents += g.generateWriteFieldRec(iterField, false, succinct, ind+tab)
			contents += ind + "}\n"
			if !succinct {
				contents += ind + "oprot.writeSetEnd();\n"
			}
		case "map":
			keyJavaType := g.getJavaTypeFromThriftType(underlyingType.KeyType)
			keyTType := g.getTType(underlyingType.KeyType)
			if succinct {
				contents += fmt.Sprintf(ind+"oprot.writeI32(%s%s.size());\n", accessPrefix, field.Name)
			} else {
				contents += fmt.Sprintf(ind+"oprot.writeMapBegin(new org.apache.thrift.protocol.TMap(%s, %s, %s%s.size()));\n",
					keyTType, valTType, accessPrefix, field.Name)
			}
			contents += fmt.Sprintf(ind+"for (Map.Entry<%s, %s> %s : %s%s.entrySet()) {\n",
				containerType(keyJavaType), containerType(valJavaType), iterElem, accessPrefix, field.Name)
			keyField := parser.FieldFromType(underlyingType.KeyType, iterElem+".getKey()")
			valField := parser.FieldFromType(underlyingType.ValueType, iterElem+".getValue()")
			contents += g.generateWriteFieldRec(keyField, false, succinct, ind+tab)
			contents += g.generateWriteFieldRec(valField, false, succinct, ind+tab)
			contents += ind + "}\n"
			if !succinct {
				contents += ind + "oprot.writeMapEnd();\n"
			}
		default:
			panic("unknown type: " + underlyingType.Name)
		}
	}

	return contents
}

func (g *Generator) GetOutputDir(dir string) string {
	if namespace := g.Frugal.Thrift.Namespace(lang); namespace != nil {
		path := generator.GetPackageComponents(namespace.Value)
		dir = filepath.Join(append([]string{dir}, path...)...)
	}
	return dir
}

func (g *Generator) DefaultOutputDir() string {
	return defaultOutputDir
}

func (g *Generator) PostProcess(f *os.File) error { return nil }

func (g *Generator) GenerateDependencies(dir string) error {
	return nil
}

func (g *Generator) GenerateFile(name, outputDir string, fileType generator.FileType) (*os.File, error) {
	switch fileType {
	case generator.PublishFile:
		return g.CreateFile(strings.Title(name)+"Publisher", outputDir, lang, false)
	case generator.SubscribeFile:
		return g.CreateFile(strings.Title(name)+"Subscriber", outputDir, lang, false)
	case generator.CombinedServiceFile:
		return g.CreateFile("F"+name, outputDir, lang, false)
	case generator.ObjectFile:
		return g.CreateFile(name, outputDir, lang, false)
	default:
		return nil, fmt.Errorf("Bad file type for Java generator: %s", fileType)
	}
}

func (g *Generator) GenerateDocStringComment(file *os.File) error {
	comment := fmt.Sprintf(
		"/**\n"+
			" * Autogenerated by Frugal Compiler (%s)\n"+
			" * DO NOT EDIT UNLESS YOU ARE SURE THAT YOU KNOW WHAT YOU ARE DOING\n"+
			" *\n"+
			" * @generated\n"+
			" */",
		globals.Version)

	_, err := file.WriteString(comment)
	return err
}

func (g *Generator) GenerateServicePackage(file *os.File, s *parser.Service) error {
	return g.generatePackage(file)
}

func (g *Generator) GenerateScopePackage(file *os.File, s *parser.Scope) error {
	return g.generatePackage(file)
}

func (g *Generator) generatePackage(file *os.File) error {
	namespace := g.Frugal.Thrift.Namespace(lang)
	if namespace == nil {
		return nil
	}
	_, err := file.WriteString(fmt.Sprintf("package %s;", namespace.Value))
	return err
}

func (g *Generator) GenerateEnumImports(file *os.File) error {
	imports := ""
	imports += "import java.util.Map;\n"
	imports += "import java.util.HashMap;\n"
	imports += "import org.apache.thrift.TEnum;\n"
	imports += "\n"

	_, err := file.WriteString(imports)
	return err
}

func (g *Generator) GenerateStructImports(file *os.File) error {
	_, err := file.WriteString(g.generateStructImports())
	return err
}

func (g *Generator) generateStructImports() string {
	imports := ""
	imports += "import org.apache.thrift.scheme.IScheme;\n"
	imports += "import org.apache.thrift.scheme.SchemeFactory;\n"
	imports += "import org.apache.thrift.scheme.StandardScheme;\n\n"
	imports += "import org.apache.thrift.scheme.TupleScheme;\n"
	imports += "import org.apache.thrift.protocol.TTupleProtocol;\n"
	imports += "import org.apache.thrift.protocol.TProtocolException;\n"
	imports += "import org.apache.thrift.EncodingUtils;\n"
	imports += "import org.apache.thrift.TException;\n"
	imports += "import org.apache.thrift.async.AsyncMethodCallback;\n"
	imports += "import org.apache.thrift.server.AbstractNonblockingServer.*;\n"
	imports += "import java.util.List;\n"
	imports += "import java.util.ArrayList;\n"
	imports += "import java.util.Map;\n"
	imports += "import java.util.HashMap;\n"
	imports += "import java.util.EnumMap;\n"
	imports += "import java.util.Set;\n"
	imports += "import java.util.HashSet;\n"
	imports += "import java.util.EnumSet;\n"
	imports += "import java.util.Collections;\n"
	imports += "import java.util.BitSet;\n"
	imports += "import java.nio.ByteBuffer;\n"
	imports += "import java.util.Arrays;\n"
	imports += "import javax.annotation.Generated;\n"
	imports += "import org.slf4j.Logger;\n"
	imports += "import org.slf4j.LoggerFactory;\n"

	imports += "\n"

	return imports
}

func (g *Generator) GenerateServiceImports(file *os.File, s *parser.Service) error {
	imports := ""

	imports += g.generateStructImports()

	imports += "import com.workiva.frugal.exception.FApplicationException;\n"
	imports += "import com.workiva.frugal.exception.FException;\n"
	imports += "import com.workiva.frugal.exception.FMessageSizeException;\n"
	imports += "import com.workiva.frugal.exception.FRateLimitException;\n"
	imports += "import com.workiva.frugal.exception.FTimeoutException;\n"
	imports += "import com.workiva.frugal.exception.FTransportException;\n"
	imports += "import com.workiva.frugal.middleware.InvocationHandler;\n"
	imports += "import com.workiva.frugal.middleware.ServiceMiddleware;\n"
	imports += "import com.workiva.frugal.processor.FBaseProcessor;\n"
	imports += "import com.workiva.frugal.processor.FProcessor;\n"
	imports += "import com.workiva.frugal.processor.FProcessorFunction;\n"
	imports += "import com.workiva.frugal.protocol.*;\n"
	imports += "import com.workiva.frugal.transport.FTransport;\n"
	imports += "import com.workiva.frugal.transport.TMemoryOutputBuffer;\n"
	imports += "import org.apache.thrift.TApplicationException;\n"
	imports += "import org.apache.thrift.TException;\n"
	imports += "import org.apache.thrift.protocol.TMessage;\n"
	imports += "import org.apache.thrift.protocol.TMessageType;\n"
	imports += "import org.apache.thrift.transport.TTransport;\n\n"

	imports += "import javax.annotation.Generated;\n"
	imports += "import java.util.concurrent.*;\n"

	_, err := file.WriteString(imports)
	return err
}

func (g *Generator) GenerateScopeImports(file *os.File, s *parser.Scope) error {
	imports := "import com.workiva.frugal.middleware.InvocationHandler;\n"
	imports += "import com.workiva.frugal.middleware.ServiceMiddleware;\n"
	imports += "import com.workiva.frugal.protocol.*;\n"
	imports += "import com.workiva.frugal.provider.FScopeProvider;\n"
	imports += "import com.workiva.frugal.transport.FPublisherTransport;\n"
	imports += "import com.workiva.frugal.transport.FSubscriberTransport;\n"
	imports += "import com.workiva.frugal.transport.FSubscription;\n"
	imports += "import com.workiva.frugal.transport.TMemoryOutputBuffer;\n"
	imports += "import org.apache.thrift.TException;\n"
	imports += "import org.apache.thrift.TApplicationException;\n"
	imports += "import org.apache.thrift.transport.TTransport;\n"
	imports += "import org.apache.thrift.transport.TTransportException;\n"
	imports += "import org.apache.thrift.protocol.*;\n\n"

	imports += "import javax.annotation.Generated;\n"
	imports += "import java.util.logging.Logger;\n"

	_, err := file.WriteString(imports)
	return err
}

func (g *Generator) GenerateConstants(file *os.File, name string) error {
	return nil
}

func (g *Generator) GeneratePublisher(file *os.File, scope *parser.Scope) error {
	scopeTitle := strings.Title(scope.Name)
	publisher := ""

	if g.includeGeneratedAnnotation() {
		publisher += g.generatedAnnotation()
	}
	publisher += fmt.Sprintf("public class %sPublisher {\n\n", scopeTitle)

	publisher += g.generatePublisherIface(scope)
	publisher += g.generatePublisherClient(scope)

	publisher += "}"

	_, err := file.WriteString(publisher)
	return err
}

func (g *Generator) generatePublisherIface(scope *parser.Scope) string {
	contents := ""

	if scope.Comment != nil {
		contents += g.GenerateBlockComment(scope.Comment, tab)
	}
	contents += tab + "public interface Iface {\n"

	contents += tabtab + "public void open() throws TException;\n\n"
	contents += tabtab + "public void close() throws TException;\n\n"

	args := g.generateScopePrefixArgs(scope)

	for _, op := range scope.Operations {
		if op.Comment != nil {
			contents += g.GenerateBlockComment(op.Comment, tabtab)
		}
		contents += fmt.Sprintf(tabtab+"public void publish%s(FContext ctx, %s%s req) throws TException;\n\n", op.Name, args, g.qualifiedTypeName(op.Type))
	}

	contents += tab + "}\n\n"
	return contents
}

func (g *Generator) generatePublisherClient(scope *parser.Scope) string {
	publisher := ""

	scopeTitle := strings.Title(scope.Name)

	if scope.Comment != nil {
		publisher += g.GenerateBlockComment(scope.Comment, tab)
	}
	publisher += tab + "public static class Client implements Iface {\n"
	publisher += fmt.Sprintf(tabtab+"private static final String DELIMITER = \"%s\";\n\n", globals.TopicDelimiter)
	publisher += tabtab + "private final Iface target;\n"
	publisher += tabtab + "private final Iface proxy;\n\n"

	publisher += tabtab + "public Client(FScopeProvider provider, ServiceMiddleware... middleware) {\n"
	publisher += fmt.Sprintf(tabtabtab+"target = new Internal%sPublisher(provider);\n", scopeTitle)
	publisher += tabtabtab + "proxy = InvocationHandler.composeMiddleware(target, Iface.class, middleware);\n"
	publisher += tabtab + "}\n\n"

	publisher += tabtab + "public void open() throws TException {\n"
	publisher += tabtabtab + "target.open();\n"
	publisher += tabtab + "}\n\n"

	publisher += tabtab + "public void close() throws TException {\n"
	publisher += tabtabtab + "target.close();\n"
	publisher += tabtab + "}\n\n"

	args := g.generateScopePrefixArgs(scope)

	for _, op := range scope.Operations {
		if op.Comment != nil {
			publisher += g.GenerateBlockComment(op.Comment, tabtab)
		}
		publisher += fmt.Sprintf(tabtab+"public void publish%s(FContext ctx, %s%s req) throws TException {\n", op.Name, args, g.qualifiedTypeName(op.Type))
		publisher += fmt.Sprintf(tabtabtab+"proxy.publish%s(%s);\n", op.Name, g.generateScopeArgs(scope))
		publisher += tabtab + "}\n\n"
	}

	publisher += fmt.Sprintf(tabtab+"protected static class Internal%sPublisher implements Iface {\n\n", scopeTitle)

	publisher += tabtabtab + "private FScopeProvider provider;\n"
	publisher += tabtabtab + "private FPublisherTransport transport;\n"
	publisher += tabtabtab + "private FProtocolFactory protocolFactory;\n\n"

	publisher += fmt.Sprintf(tabtabtab+"protected Internal%sPublisher() {\n", scopeTitle)
	publisher += tabtabtab + "}\n\n"

	publisher += fmt.Sprintf(tabtabtab+"public Internal%sPublisher(FScopeProvider provider) {\n", scopeTitle)
	publisher += tabtabtabtab + "this.provider = provider;\n"
	publisher += tabtabtab + "}\n\n"

	publisher += tabtabtab + "public void open() throws TException {\n"
	publisher += tabtabtabtab + "FScopeProvider.Publisher publisher = provider.buildPublisher();\n"
	publisher += tabtabtabtab + "transport = publisher.getTransport();\n"
	publisher += tabtabtabtab + "protocolFactory = publisher.getProtocolFactory();\n"
	publisher += tabtabtabtab + "transport.open();\n"
	publisher += tabtabtab + "}\n\n"

	publisher += tabtabtab + "public void close() throws TException {\n"
	publisher += tabtabtabtab + "transport.close();\n"
	publisher += tabtabtab + "}\n\n"

	prefix := ""
	for _, op := range scope.Operations {
		publisher += prefix
		prefix = "\n\n"
		if op.Comment != nil {
			publisher += g.GenerateBlockComment(op.Comment, tabtabtab)
		}
		publisher += fmt.Sprintf(tabtabtab+"public void publish%s(FContext ctx, %s%s req) throws TException {\n", op.Name, args, g.qualifiedTypeName(op.Type))
		publisher += tabtabtabtab + fmt.Sprintf("String op = \"%s\";\n", op.Name)
		publisher += tabtabtabtab + fmt.Sprintf("String prefix = %s;\n", generatePrefixStringTemplate(scope))
		publisher += tabtabtabtab + "String topic = String.format(\"%s" + strings.Title(scope.Name) + "%s%s\", prefix, DELIMITER, op);\n"
		publisher += tabtabtabtab + "TMemoryOutputBuffer memoryBuffer = new TMemoryOutputBuffer(transport.getPublishSizeLimit());\n"
		publisher += tabtabtabtab + "FProtocol protocol = protocolFactory.getProtocol(memoryBuffer);\n"
		publisher += tabtabtabtab + "protocol.writeRequestHeader(ctx);\n"
		publisher += tabtabtabtab + "protocol.writeMessageBegin(new TMessage(op, TMessageType.CALL, 0));\n"
		publisher += tabtabtabtab + "req.write(protocol);\n"
		publisher += tabtabtabtab + "protocol.writeMessageEnd();\n"
		publisher += tabtabtabtab + "transport.publish(topic, memoryBuffer.getWriteBytes());\n"
		publisher += tabtabtab + "}\n"
	}

	publisher += tabtab + "}\n"
	publisher += tab + "}\n"

	return publisher
}

func generatePrefixStringTemplate(scope *parser.Scope) string {
	if len(scope.Prefix.Variables) == 0 {
		if scope.Prefix.String == "" {
			return `""`
		}
		return fmt.Sprintf(`"%s%s"`, scope.Prefix.String, globals.TopicDelimiter)
	}
	template := "String.format(\""
	template += scope.Prefix.Template("%s")
	template += globals.TopicDelimiter + "\", "
	prefix := ""
	for _, variable := range scope.Prefix.Variables {
		template += prefix + variable
		prefix = ", "
	}
	template += ")"
	return template
}

func (g *Generator) GenerateSubscriber(file *os.File, scope *parser.Scope) error {
	subscriber := ""
	scopeName := strings.Title(scope.Name)
	if g.includeGeneratedAnnotation() {
		subscriber += g.generatedAnnotation()
	}
	subscriber += fmt.Sprintf("public class %sSubscriber {\n\n", scopeName)

	subscriber += g.generateSubscriberIface(scope)
	subscriber += g.generateHandlerIfaces(scope)
	subscriber += g.generateSubscriberClient(scope)

	subscriber += "\n}"

	_, err := file.WriteString(subscriber)
	return err
}

func (g *Generator) generateSubscriberIface(scope *parser.Scope) string {
	contents := ""

	if scope.Comment != nil {
		contents += g.GenerateBlockComment(scope.Comment, tab)
	}
	contents += tab + "public interface Iface {\n"

	args := g.generateScopePrefixArgs(scope)

	for _, op := range scope.Operations {
		if op.Comment != nil {
			contents += g.GenerateBlockComment(op.Comment, tabtab)
		}
		contents += fmt.Sprintf(tabtab+"public FSubscription subscribe%s(%sfinal %sHandler handler) throws TException;\n\n",
			op.Name, args, op.Name)
	}

	contents += tab + "}\n\n"
	return contents
}

func (g *Generator) generateHandlerIfaces(scope *parser.Scope) string {
	contents := ""

	for _, op := range scope.Operations {
		contents += fmt.Sprintf(tab+"public interface %sHandler {\n", op.Name)
		contents += fmt.Sprintf(tabtab+"void on%s(FContext ctx, %s req);\n", op.Name, g.qualifiedTypeName(op.Type))
		contents += tab + "}\n\n"
	}

	return contents
}

func (g *Generator) generateSubscriberClient(scope *parser.Scope) string {
	subscriber := ""

	prefix := ""
	args := g.generateScopePrefixArgs(scope)

	if scope.Comment != nil {
		subscriber += g.GenerateBlockComment(scope.Comment, tab)
	}
	subscriber += tab + "public static class Client implements Iface {\n"

	subscriber += fmt.Sprintf(tabtab+"private static final String DELIMITER = \"%s\";\n", globals.TopicDelimiter)
	subscriber += tabtab + "private static final Logger LOGGER = Logger.getLogger(Client.class.getName());\n\n"

	subscriber += tabtab + "private final FScopeProvider provider;\n"
	subscriber += tabtab + "private final ServiceMiddleware[] middleware;\n\n"

	subscriber += tabtab + "public Client(FScopeProvider provider, ServiceMiddleware... middleware) {\n"
	subscriber += tabtabtab + "this.provider = provider;\n"
	subscriber += tabtabtab + "this.middleware = middleware;\n"
	subscriber += tabtab + "}\n\n"

	for _, op := range scope.Operations {
		subscriber += prefix
		prefix = "\n\n"
		if op.Comment != nil {
			subscriber += g.GenerateBlockComment(op.Comment, tabtab)
		}
		subscriber += tabtab + fmt.Sprintf("public FSubscription subscribe%s(%sfinal %sHandler handler) throws TException {\n", op.Name, args, op.Name)
		subscriber += tabtabtab + fmt.Sprintf("final String op = \"%s\";\n", op.Name)
		subscriber += tabtabtab + fmt.Sprintf("String prefix = %s;\n", generatePrefixStringTemplate(scope))
		subscriber += tabtabtab + "final String topic = String.format(\"%s" + strings.Title(scope.Name) + "%s%s\", prefix, DELIMITER, op);\n"
		subscriber += tabtabtab + "final FScopeProvider.Subscriber subscriber = provider.buildSubscriber();\n"
		subscriber += tabtabtab + "final FSubscriberTransport transport = subscriber.getTransport();\n"
		subscriber += tabtabtab + fmt.Sprintf(
			"final %sHandler proxiedHandler = InvocationHandler.composeMiddleware(handler, %sHandler.class, middleware);\n",
			op.Name, op.Name)

		subscriber += tabtabtab + fmt.Sprintf("transport.subscribe(topic, recv%s(op, subscriber.getProtocolFactory(), proxiedHandler));\n", op.Name)
		subscriber += tabtabtab + "return FSubscription.of(topic, transport);\n"
		subscriber += tabtab + "}\n\n"

		subscriber += tabtab + fmt.Sprintf("private FAsyncCallback recv%s(String op, FProtocolFactory pf, %sHandler handler) {\n", op.Name, op.Name)
		subscriber += tabtabtab + "return new FAsyncCallback() {\n"
		subscriber += tabtabtabtab + "public void onMessage(TTransport tr) throws TException {\n"
		subscriber += tabtabtabtabtab + "FProtocol iprot = pf.getProtocol(tr);\n"
		subscriber += tabtabtabtabtab + "FContext ctx = iprot.readRequestHeader();\n"
		subscriber += tabtabtabtabtab + "TMessage msg = iprot.readMessageBegin();\n"
		subscriber += tabtabtabtabtab + "if (!msg.name.equals(op)) {\n"
		subscriber += tabtabtabtabtabtab + "TProtocolUtil.skip(iprot, TType.STRUCT);\n"
		subscriber += tabtabtabtabtabtab + "iprot.readMessageEnd();\n"
		subscriber += tabtabtabtabtabtab + "throw new TApplicationException(TApplicationException.UNKNOWN_METHOD);\n"
		subscriber += tabtabtabtabtab + "}\n"
		subscriber += tabtabtabtabtab + fmt.Sprintf("%s received = new %s();\n", g.qualifiedTypeName(op.Type), g.qualifiedTypeName(op.Type))
		subscriber += tabtabtabtabtab + "received.read(iprot);\n"
		subscriber += tabtabtabtabtab + "iprot.readMessageEnd();\n"
		subscriber += tabtabtabtabtab + fmt.Sprintf("handler.on%s(ctx, received);\n", op.Name)
		subscriber += tabtabtabtab + "}\n"
		subscriber += tabtabtab + "};\n"
		subscriber += tabtab + "}\n\n"
	}

	subscriber += tab + "}\n"

	return subscriber
}

func (g *Generator) generateScopePrefixArgs(scope *parser.Scope) string {
	args := ""
	if len(scope.Prefix.Variables) > 0 {
		for _, variable := range scope.Prefix.Variables {
			args = fmt.Sprintf("%sString %s, ", args, variable)
		}
	}
	return args
}

func (g *Generator) GenerateService(file *os.File, s *parser.Service) error {
	contents := ""
	if g.includeGeneratedAnnotation() {
		contents += g.generatedAnnotation()
	}
	contents += fmt.Sprintf("public class F%s {\n\n", s.Name)
	contents += g.generateServiceInterface(s)
	contents += g.generateClient(s)
	contents += g.generateServer(s)
	contents += g.generateServiceArgsResults(s)
	contents += "}"

	_, err := file.WriteString(contents)
	return err
}

func (g *Generator) generateServiceInterface(service *parser.Service) string {
	contents := ""
	if service.Comment != nil {
		contents += g.GenerateBlockComment(service.Comment, tab)
	}
	if service.Extends != "" {
		contents += tab + fmt.Sprintf("public interface Iface extends %s.Iface {\n\n",
			g.getServiceExtendsName(service))
	} else {
		contents += tab + "public interface Iface {\n\n"
	}
	for _, method := range service.Methods {
		if method.Comment != nil {
			contents += g.GenerateBlockComment(method.Comment, tabtab)
		}
		contents += fmt.Sprintf(tabtab+"public %s %s(FContext ctx%s) %s;\n\n",
			g.generateReturnValue(method), method.Name, g.generateArgs(method.Arguments, false), g.generateExceptions(method.Exceptions))
	}
	contents += tab + "}\n\n"
	return contents
}

func (g *Generator) getServiceExtendsName(service *parser.Service) string {
	serviceName := "F" + service.ExtendsService()
	include := service.ExtendsInclude()
	if include != "" {
<<<<<<< HEAD
		serviceName = g.Frugal.NamespaceForInclude(include, lang) + "." + serviceName
=======
		if namespace := g.Frugal.NamespaceForInclude(include, lang); namespace != nil {
			include = namespace.Value
		} else {
			return serviceName
		}
		serviceName = include + "." + serviceName
>>>>>>> 0a0c8316
	}
	return serviceName
}

func (g *Generator) generateReturnValue(method *parser.Method) string {
	return g.generateContextualReturnValue(method, false)
}

func (g *Generator) generateBoxedReturnValue(method *parser.Method) string {
	return g.generateContextualReturnValue(method, true)
}

func (g *Generator) generateContextualReturnValue(method *parser.Method, boxed bool) string {
	if method.ReturnType == nil {
		ret := "void"
		if boxed {
			ret = "Void"
		}
		return ret
	}
	ret := g.getJavaTypeFromThriftType(method.ReturnType)
	if boxed {
		ret = containerType(ret)
	}
	return ret
}

func (g *Generator) generateArgs(args []*parser.Field, final bool) string {
	argStr := ""
	modifier := ""
	if final {
		modifier = "final "
	}
	for _, arg := range args {
		argStr += ", " + modifier + g.getJavaTypeFromThriftType(arg.Type) + " " + arg.Name
	}
	return argStr
}

func (g *Generator) generateClient(service *parser.Service) string {
	contents := ""
	if service.Extends != "" {
		contents += tab + fmt.Sprintf("public static class Client extends %s.Client implements Iface {\n\n",
			g.getServiceExtendsName(service))
	} else {
		contents += tab + "public static class Client implements Iface {\n\n"
	}
	if service.Extends == "" {
		if g.generateAsync() {
			contents += tabtab + "protected ExecutorService asyncExecutor = Executors.newFixedThreadPool(2);\n"
		}
	}
	contents += tabtab + "private Iface proxy;\n\n"

	contents += tabtab + "public Client(FTransport transport, FProtocolFactory protocolFactory, ServiceMiddleware... middleware) {\n"
	if service.Extends != "" {
		contents += tabtabtab + "super(transport, protocolFactory, middleware);\n"
	}
	contents += tabtabtab + "Iface client = new InternalClient(transport, protocolFactory);\n"
	contents += tabtabtab + "proxy = InvocationHandler.composeMiddleware(client, Iface.class, middleware);\n"
	contents += tabtab + "}\n\n"

	for _, method := range service.Methods {
		if method.Comment != nil {
			contents += g.GenerateBlockComment(method.Comment, tabtab)
		}
		contents += tabtab + fmt.Sprintf("public %s %s(FContext ctx%s) %s {\n",
			g.generateReturnValue(method), method.Name, g.generateArgs(method.Arguments, false), g.generateExceptions(method.Exceptions))
		if method.ReturnType != nil {
			contents += tabtabtab + fmt.Sprintf("return proxy.%s(%s);\n", method.Name, g.generateClientCallArgs(method.Arguments))
		} else {
			contents += tabtabtab + fmt.Sprintf("proxy.%s(%s);\n", method.Name, g.generateClientCallArgs(method.Arguments))
		}
		contents += tabtab + "}\n\n"

		if g.generateAsync() {
			contents += g.generateAsyncClientMethod(service, method)
		}
	}
	contents += tab + "}\n\n"
	contents += g.generateInternalClient(service)
	return contents
}

func (g *Generator) generateAsyncClientMethod(service *parser.Service, method *parser.Method) string {
	contents := ""
	if method.Comment != nil {
		contents += g.GenerateBlockComment(method.Comment, tabtab)
	}
	contents += tabtab + fmt.Sprintf("public Future<%s> %sAsync(final FContext ctx%s) {\n",
		g.generateBoxedReturnValue(method), method.Name, g.generateArgs(method.Arguments, true))
	contents += tabtabtab + fmt.Sprintf("return asyncExecutor.submit(new Callable<%s>() {\n", g.generateBoxedReturnValue(method))
	contents += tabtabtabtab + fmt.Sprintf("public %s call() throws Exception {\n", g.generateBoxedReturnValue(method))
	if method.ReturnType != nil {
		contents += tabtabtabtabtab + fmt.Sprintf("return %s(%s);\n", method.Name, g.generateClientCallArgs(method.Arguments))
	} else {
		contents += tabtabtabtabtab + fmt.Sprintf("%s(%s);\n", method.Name, g.generateClientCallArgs(method.Arguments))
		contents += tabtabtabtabtab + "return null;\n"
	}
	contents += tabtabtabtab + "}\n"
	contents += tabtabtab + "});\n"
	contents += tabtab + "}\n\n"
	return contents
}

func (g *Generator) generateInternalClient(service *parser.Service) string {
	contents := ""
	if service.Extends != "" {
		contents += tab + fmt.Sprintf("private static class InternalClient extends %s.Client implements Iface {\n\n",
			g.getServiceExtendsName(service))
	} else {
		contents += tab + "private static class InternalClient implements Iface {\n\n"
	}

	contents += tabtab + "private FTransport transport;\n"
	contents += tabtab + "private FProtocolFactory protocolFactory;\n"

	contents += tabtab + "public InternalClient(FTransport transport, FProtocolFactory protocolFactory) {\n"
	if service.Extends != "" {
		contents += tabtabtab + "super(transport, protocolFactory);\n"
	}
	contents += tabtabtab + "this.transport = transport;\n"
	contents += tabtabtab + "this.protocolFactory = protocolFactory;\n"
	contents += tabtab + "}\n\n"

	for _, method := range service.Methods {
		contents += g.generateClientMethod(service, method)
	}
	contents += tab + "}\n\n"

	return contents
}

func (g *Generator) generateClientMethod(service *parser.Service, method *parser.Method) string {
	contents := ""
	if method.Comment != nil {
		contents += g.GenerateBlockComment(method.Comment, tabtab)
	}
	contents += tabtab + fmt.Sprintf("public %s %s(FContext ctx%s) %s {\n",
		g.generateReturnValue(method), method.Name, g.generateArgs(method.Arguments, false), g.generateExceptions(method.Exceptions))
	contents += tabtabtab + "TMemoryOutputBuffer memoryBuffer = new TMemoryOutputBuffer(transport.getRequestSizeLimit());\n"
	contents += tabtabtab + "FProtocol oprot = this.protocolFactory.getProtocol(memoryBuffer);\n"
	indent := tabtabtab
	if !method.Oneway {
		contents += tabtabtab + "BlockingQueue<Object> result = new ArrayBlockingQueue<>(1);\n"
		contents += tabtabtab + fmt.Sprintf("transport.register(ctx, recv%sHandler(ctx, result));\n", strings.Title(method.Name))
		contents += tabtabtab + "try {\n"
		indent += tab
	}
	contents += indent + "oprot.writeRequestHeader(ctx);\n"
	msgType := "CALL"
	if method.Oneway {
		msgType = "ONEWAY"
	}
	contents += indent + fmt.Sprintf("oprot.writeMessageBegin(new TMessage(\"%s\", TMessageType.%s, 0));\n", method.Name, msgType)
	contents += indent + fmt.Sprintf("%s_args args = new %s_args();\n", method.Name, method.Name)
	for _, arg := range method.Arguments {
		contents += indent + fmt.Sprintf("args.set%s(%s);\n", strings.Title(arg.Name), arg.Name)
	}
	contents += indent + "args.write(oprot);\n"
	contents += indent + "oprot.writeMessageEnd();\n"
	contents += indent + "transport.send(memoryBuffer.getWriteBytes());\n"

	if method.Oneway {
		contents += tabtab + "}\n"
		return contents
	}

	contents += "\n"
	contents += tabtabtabtab + "Object res = null;\n"
	contents += tabtabtabtab + "try {\n"
	contents += tabtabtabtabtab + "res = result.poll(ctx.getTimeout(), TimeUnit.MILLISECONDS);\n"
	contents += tabtabtabtab + "} catch (InterruptedException e) {\n"
	contents += tabtabtabtabtab + fmt.Sprintf(
		"throw new TApplicationException(TApplicationException.INTERNAL_ERROR, \"%s interrupted: \" + e.getMessage());\n",
		method.Name)
	contents += tabtabtabtab + "}\n"
	contents += tabtabtabtab + "if (res == null) {\n"
	contents += tabtabtabtabtab + fmt.Sprintf("throw new FTimeoutException(\"%s timed out\");\n", method.Name)
	contents += tabtabtabtab + "}\n"
	contents += tabtabtabtab + "if (res instanceof TException) {\n"
	contents += tabtabtabtabtab + "throw (TException) res;\n"
	contents += tabtabtabtab + "}\n"
	contents += tabtabtabtab + fmt.Sprintf("%s_result r = (%s_result) res;\n", method.Name, method.Name)
	if method.ReturnType != nil {
		contents += tabtabtabtab + "if (r.isSetSuccess()) {\n"
		contents += tabtabtabtabtab + "return r.success;\n"
		contents += tabtabtabtab + "}\n"
	}
	for _, exception := range method.Exceptions {
		contents += tabtabtabtab + fmt.Sprintf("if (r.%s != null) {\n", exception.Name)
		contents += tabtabtabtabtab + fmt.Sprintf("throw r.%s;\n", exception.Name)
		contents += tabtabtabtab + "}\n"
	}
	if method.ReturnType != nil {
		contents += tabtabtabtab + fmt.Sprintf(
			"throw new TApplicationException(TApplicationException.MISSING_RESULT, \"%s failed: unknown result\");\n",
			method.Name)
	}
	contents += tabtabtab + "} finally {\n"
	contents += tabtabtabtab + "transport.unregister(ctx);\n"
	contents += tabtabtab + "}\n"
	contents += tabtab + "}\n\n"

	contents += tabtab + fmt.Sprintf(
		"private FAsyncCallback recv%sHandler(final FContext ctx, final BlockingQueue<Object> result) {\n",
		strings.Title(method.Name))
	contents += tabtabtab + "return new FAsyncCallback() {\n"
	contents += tabtabtabtab + "public void onMessage(TTransport tr) throws TException {\n"
	contents += tabtabtabtabtab + "FProtocol iprot = InternalClient.this.protocolFactory.getProtocol(tr);\n"
	contents += tabtabtabtabtab + "try {\n"
	contents += tabtabtabtabtabtab + "iprot.readResponseHeader(ctx);\n"
	contents += tabtabtabtabtabtab + "TMessage message = iprot.readMessageBegin();\n"
	contents += tabtabtabtabtabtab + fmt.Sprintf("if (!message.name.equals(\"%s\")) {\n", method.Name)
	contents += tabtabtabtabtabtabtab + fmt.Sprintf(
		"throw new TApplicationException(TApplicationException.WRONG_METHOD_NAME, \"%s failed: wrong method name\");\n",
		method.Name)
	contents += tabtabtabtabtabtab + "}\n"
	contents += tabtabtabtabtabtab + "if (message.type == TMessageType.EXCEPTION) {\n"
	contents += tabtabtabtabtabtabtab + "TApplicationException e = TApplicationException.read(iprot);\n"
	contents += tabtabtabtabtabtabtab + "iprot.readMessageEnd();\n"
	contents += tabtabtabtabtabtabtab + "if (e.getType() == FApplicationException.RESPONSE_TOO_LARGE || e.getType() == FApplicationException.RATE_LIMIT_EXCEEDED) {\n"
	contents += tabtabtabtabtabtabtabtab + "TException ex = e;\n"
	contents += tabtabtabtabtabtabtabtab + "if (e.getType() == FApplicationException.RESPONSE_TOO_LARGE) {\n"
	contents += tabtabtabtabtabtabtabtabtab + "ex = FMessageSizeException.response(e.getMessage());\n"
	contents += tabtabtabtabtabtabtabtab + "} else if (e.getType() == FApplicationException.RATE_LIMIT_EXCEEDED) {\n"
	contents += tabtabtabtabtabtabtabtabtab + "ex = new FRateLimitException(e.getMessage());\n"
	contents += tabtabtabtabtabtabtabtab + "}\n"
	contents += tabtabtabtabtabtabtabtab + "try {\n"
	contents += tabtabtabtabtabtabtabtabtab + "result.put(ex);\n"
	contents += tabtabtabtabtabtabtabtabtab + "return;\n"
	contents += tabtabtabtabtabtabtabtab + "} catch (InterruptedException ie) {\n"
	contents += tabtabtabtabtabtabtabtabtab + fmt.Sprintf(
		"throw new TApplicationException(TApplicationException.INTERNAL_ERROR, \"%s interrupted: \" + ie.getMessage());\n",
		method.Name)
	contents += tabtabtabtabtabtabtabtab + "}\n"
	contents += tabtabtabtabtabtabtab + "}\n"
	contents += tabtabtabtabtabtabtab + "try {\n"
	contents += tabtabtabtabtabtabtabtab + "result.put(e);\n"
	contents += tabtabtabtabtabtabtab + "} finally {\n"
	contents += tabtabtabtabtabtabtabtab + "throw e;\n"
	contents += tabtabtabtabtabtabtab + "}\n"
	contents += tabtabtabtabtabtab + "}\n"
	contents += tabtabtabtabtabtab + "if (message.type != TMessageType.REPLY) {\n"
	contents += tabtabtabtabtabtabtab + fmt.Sprintf(
		"throw new TApplicationException(TApplicationException.INVALID_MESSAGE_TYPE, \"%s failed: invalid message type\");\n",
		method.Name)
	contents += tabtabtabtabtabtab + "}\n"
	contents += tabtabtabtabtabtab + fmt.Sprintf("%s_result res = new %s_result();\n", method.Name, method.Name)
	contents += tabtabtabtabtabtab + "res.read(iprot);\n"
	contents += tabtabtabtabtabtab + "iprot.readMessageEnd();\n"
	contents += tabtabtabtabtabtab + "try {\n"
	contents += tabtabtabtabtabtabtab + "result.put(res);\n"
	contents += tabtabtabtabtabtab + "} catch (InterruptedException e) {\n"
	contents += tabtabtabtabtabtabtab + fmt.Sprintf(
		"throw new TApplicationException(TApplicationException.INTERNAL_ERROR, \"%s interrupted: \" + e.getMessage());\n",
		method.Name)
	contents += tabtabtabtabtabtab + "}\n"
	contents += tabtabtabtabtab + "} catch (TException e) {\n"
	contents += tabtabtabtabtabtab + "try {\n"
	contents += tabtabtabtabtabtabtab + "result.put(e);\n"
	contents += tabtabtabtabtabtab + "} finally {\n"
	contents += tabtabtabtabtabtabtab + "throw e;\n"
	contents += tabtabtabtabtabtab + "}\n"
	contents += tabtabtabtabtab + "}\n"
	contents += tabtabtabtab + "}\n"
	contents += tabtabtab + "};\n"
	contents += tabtab + "}\n\n"

	return contents
}

func (g *Generator) generateExceptions(exceptions []*parser.Field) string {
	contents := "throws TException"
	for _, exception := range exceptions {
		contents += ", " + g.getJavaTypeFromThriftType(exception.Type)
	}
	return contents
}

func (g *Generator) generateServer(service *parser.Service) string {
	contents := ""
	extends := "FBaseProcessor"
	if service.Extends != "" {
		extends = g.getServiceExtendsName(service) + ".Processor"
	}
	contents += tab + fmt.Sprintf("public static class Processor extends %s implements FProcessor {\n\n", extends)

	contents += tabtab + "private Iface handler;\n\n"

	contents += tabtab + "public Processor(Iface iface, ServiceMiddleware... middleware) {\n"
	if service.Extends != "" {
		contents += tabtabtab + "super(iface, middleware);\n"
	}
	contents += tabtabtab + "handler = InvocationHandler.composeMiddleware(iface, Iface.class, middleware);\n"
	contents += tabtab + "}\n\n"

	contents += tabtab + "protected java.util.Map<String, FProcessorFunction> getProcessMap() {\n"
	if service.Extends != "" {
		contents += tabtabtab + "java.util.Map<String, FProcessorFunction> processMap = super.getProcessMap();\n"
	} else {
		contents += tabtabtab + "java.util.Map<String, FProcessorFunction> processMap = new java.util.HashMap<>();\n"
	}
	for _, method := range service.Methods {
		contents += tabtabtab + fmt.Sprintf("processMap.put(\"%s\", new %s());\n", method.Name, strings.Title(method.Name))
	}
	contents += tabtabtab + "return processMap;\n"
	contents += tabtab + "}\n\n"

	contents += tabtab + "@Override\n"
	contents += tabtab + "public void addMiddleware(ServiceMiddleware middleware) {\n"
	if service.Extends != "" {
		contents += tabtabtab + "super.addMiddleware(middleware);\n"
	}
	contents += tabtabtab + "handler = InvocationHandler.composeMiddleware(handler, Iface.class, new ServiceMiddleware[]{middleware});\n"
	contents += tabtab + "}\n\n"

	for _, method := range service.Methods {
		contents += tabtab + fmt.Sprintf("private class %s implements FProcessorFunction {\n\n", strings.Title(method.Name))

		contents += tabtabtab + "public void process(FContext ctx, FProtocol iprot, FProtocol oprot) throws TException {\n"
		contents += tabtabtabtab + fmt.Sprintf("%s_args args = new %s_args();\n", method.Name, method.Name)
		contents += tabtabtabtab + "try {\n"
		contents += tabtabtabtabtab + "args.read(iprot);\n"
		contents += tabtabtabtab + "} catch (TException e) {\n"
		contents += tabtabtabtabtab + "iprot.readMessageEnd();\n"
		if !method.Oneway {
			contents += tabtabtabtabtab + "synchronized (WRITE_LOCK) {\n"
			contents += tabtabtabtabtabtab + fmt.Sprintf("e = writeApplicationException(ctx, oprot, TApplicationException.PROTOCOL_ERROR, \"%s\", e.getMessage());\n", method.Name)
			contents += tabtabtabtabtab + "}\n"
		}
		contents += tabtabtabtabtab + "throw e;\n"
		contents += tabtabtabtab + "}\n\n"

		contents += tabtabtabtab + "iprot.readMessageEnd();\n"

		if method.Oneway {
			contents += tabtabtabtab + fmt.Sprintf("handler.%s(%s);\n", method.Name, g.generateServerCallArgs(method.Arguments))
			contents += tabtabtab + "}\n"
			contents += tabtab + "}\n\n"
			continue
		}

		contents += tabtabtabtab + fmt.Sprintf("%s_result result = new %s_result();\n", method.Name, method.Name)
		contents += tabtabtabtab + "try {\n"
		if method.ReturnType == nil {
			contents += tabtabtabtabtab + fmt.Sprintf("handler.%s(%s);\n", method.Name, g.generateServerCallArgs(method.Arguments))
		} else {
			contents += tabtabtabtabtab + fmt.Sprintf("result.success = handler.%s(%s);\n", method.Name, g.generateServerCallArgs(method.Arguments))
			contents += tabtabtabtabtab + "result.setSuccessIsSet(true);\n"
		}
		for _, exception := range method.Exceptions {
			contents += tabtabtabtab + fmt.Sprintf("} catch (%s %s) {\n", g.getJavaTypeFromThriftType(exception.Type), exception.Name)
			contents += tabtabtabtabtab + fmt.Sprintf("result.%s = %s;\n", exception.Name, exception.Name)
		}
		contents += tabtabtabtab + "} catch (FRateLimitException e) {\n"
		contents += tabtabtabtabtab + fmt.Sprintf("writeApplicationException(ctx, oprot, FApplicationException.RATE_LIMIT_EXCEEDED, \"%s\", e.getMessage());\n",
			method.Name)
		contents += tabtabtabtabtab + "return;\n"
		contents += tabtabtabtab + "} catch (TException e) {\n"
		contents += tabtabtabtabtab + "synchronized (WRITE_LOCK) {\n"
		contents += tabtabtabtabtabtab + fmt.Sprintf(
			"e = writeApplicationException(ctx, oprot, TApplicationException.INTERNAL_ERROR, \"%s\", \"Internal error processing %s: \" + e.getMessage());\n",
			method.Name, method.Name)
		contents += tabtabtabtabtab + "}\n"
		contents += tabtabtabtabtab + "throw e;\n"
		contents += tabtabtabtab + "}\n"
		contents += tabtabtabtab + "synchronized (WRITE_LOCK) {\n"
		contents += tabtabtabtabtab + "try {\n"
		contents += tabtabtabtabtabtab + "oprot.writeResponseHeader(ctx);\n"
		contents += tabtabtabtabtabtab + fmt.Sprintf("oprot.writeMessageBegin(new TMessage(\"%s\", TMessageType.REPLY, 0));\n", method.Name)
		contents += tabtabtabtabtabtab + "result.write(oprot);\n"
		contents += tabtabtabtabtabtab + "oprot.writeMessageEnd();\n"
		contents += tabtabtabtabtabtab + "oprot.getTransport().flush();\n"
		contents += tabtabtabtabtab + "} catch (TException e) {\n"
		contents += tabtabtabtabtabtab + "if (e instanceof FMessageSizeException) {\n"
		contents += tabtabtabtabtabtabtab + fmt.Sprintf(
			"writeApplicationException(ctx, oprot, FApplicationException.RESPONSE_TOO_LARGE, \"%s\", \"response too large: \" + e.getMessage());\n",
			method.Name)
		contents += tabtabtabtabtabtab + "} else {\n"
		contents += tabtabtabtabtabtabtab + "throw e;\n"
		contents += tabtabtabtabtabtab + "}\n"
		contents += tabtabtabtabtab + "}\n"
		contents += tabtabtabtab + "}\n"
		contents += tabtabtab + "}\n"
		contents += tabtab + "}\n\n"
	}

	contents += tabtab + "private static TApplicationException writeApplicationException(FContext ctx, FProtocol oprot, int type, String method, String message) throws TException {\n"
	contents += tabtabtab + "TApplicationException x = new TApplicationException(type, message);\n"
	contents += tabtabtab + "oprot.writeResponseHeader(ctx);\n"
	contents += tabtabtab + "oprot.writeMessageBegin(new TMessage(method, TMessageType.EXCEPTION, 0));\n"
	contents += tabtabtab + "x.write(oprot);\n"
	contents += tabtabtab + "oprot.writeMessageEnd();\n"
	contents += tabtabtab + "oprot.getTransport().flush();\n"
	contents += tabtabtab + "return x;\n"
	contents += tabtab + "}\n\n"

	contents += tab + "}\n\n"

	return contents
}

func (g *Generator) generateScopeArgs(scope *parser.Scope) string {
	args := "ctx"
	for _, v := range scope.Prefix.Variables {
		args += ", " + v
	}
	args += ", req"
	return args
}

func (g *Generator) generateClientCallArgs(args []*parser.Field) string {
	return g.generateCallArgs(args, "")
}

func (g *Generator) generateServerCallArgs(args []*parser.Field) string {
	return g.generateCallArgs(args, "args.")
}

func (g *Generator) generateCallArgs(args []*parser.Field, prefix string) string {
	contents := "ctx"
	prefix = ", " + prefix
	for _, arg := range args {
		contents += prefix + arg.Name
	}
	return contents
}

func (g *Generator) getJavaTypeFromThriftType(t *parser.Type) string {
	return g._getJavaType(t, true)
}

func (g *Generator) getUnparametrizedJavaType(t *parser.Type) string {
	return g._getJavaType(t, false)
}

func (g *Generator) _getJavaType(t *parser.Type, parametrized bool) string {
	if t == nil {
		return "void"
	}
	underlyingType := g.Frugal.UnderlyingType(t)
	switch underlyingType.Name {
	case "bool":
		return "boolean"
	case "byte", "i8":
		return "byte"
	case "i16":
		return "short"
	case "i32":
		return "int"
	case "i64":
		return "long"
	case "double":
		return "double"
	case "string":
		return "String"
	case "binary":
		return "java.nio.ByteBuffer"
	case "list":
		if parametrized {
			return fmt.Sprintf("java.util.List<%s>",
				containerType(g.getJavaTypeFromThriftType(underlyingType.ValueType)))
		}
		return "java.util.List"
	case "set":
		if parametrized {
			return fmt.Sprintf("java.util.Set<%s>",
				containerType(g.getJavaTypeFromThriftType(underlyingType.ValueType)))
		}
		return "java.util.Set"
	case "map":
		if parametrized {
			return fmt.Sprintf("java.util.Map<%s, %s>",
				containerType(g.getJavaTypeFromThriftType(underlyingType.KeyType)),
				containerType(g.getJavaTypeFromThriftType(underlyingType.ValueType)))
		}
		return "java.util.Map"
	default:
		// This is a custom type, return a pointer to it
		return g.qualifiedTypeName(t)
	}
}

func (g *Generator) getTType(t *parser.Type) string {
	underlyingType := g.Frugal.UnderlyingType(t)
	ttype := ""
	switch underlyingType.Name {
	case "bool", "byte", "double", "i16", "i32", "i64", "list", "set", "map", "string":
		ttype = strings.ToUpper(underlyingType.Name)
	case "binary":
		ttype = "STRING"
	default:
		if g.Frugal.IsStruct(t) {
			ttype = "STRUCT"
		} else if g.Frugal.IsEnum(t) {
			ttype = "I32"
		} else {
			panic("shouldn't happen: " + underlyingType.Name)
		}
	}

	return fmt.Sprintf("org.apache.thrift.protocol.TType.%s", ttype)
}

func (g *Generator) isJavaPrimitive(t *parser.Type) bool {
	underlyingType := g.Frugal.UnderlyingType(t)
	switch underlyingType.Name {
	case "bool", "byte", "i8", "i16", "i32", "i64", "double":
		return true
	default:
		return false
	}
}

func containerType(typeName string) string {
	switch typeName {
	case "int":
		return "Integer"
	case "boolean", "byte", "short", "long", "double", "void":
		return strings.Title(typeName)
	default:
		return typeName
	}
}

func (g *Generator) qualifiedTypeName(t *parser.Type) string {
	param := t.ParamName()
	include := t.IncludeName()
	if include != "" {
<<<<<<< HEAD
		parsed := g.Frugal.ParsedIncludes[include]
		if namespace, ok := parsed.Thrift.Namespace(lang); ok {
			return fmt.Sprintf("%s.%s", namespace, param)
=======
		if namespace := g.Frugal.NamespaceForInclude(include, lang); namespace != nil {
			return fmt.Sprintf("%s.%s", namespace.Value, param)
>>>>>>> 0a0c8316
		}
	}
	return param
}

func toConstantName(name string) string {
	// TODO fix for identifiers like "ID2"
	ret := ""
	tmp := []rune(name)
	is_prev_lc := true
	is_current_lc := tmp[0] == unicode.ToLower(tmp[0])
	is_next_lc := false

	for i, _ := range tmp {
		lc := unicode.ToLower(tmp[i])

		if i == len(name)-1 {
			is_next_lc = false
		} else {
			is_next_lc = (tmp[i+1] == unicode.ToLower(tmp[i+1]))
		}

		if i != 0 && !is_current_lc && (is_prev_lc || is_next_lc) {
			ret += "_"
		}
		ret += string(lc)

		is_prev_lc = is_current_lc
		is_current_lc = is_next_lc
	}
	return strings.ToUpper(ret)
}

func (g *Generator) includeGeneratedAnnotation() bool {
	return g.Options[generatedAnnotations] != "suppress"
}

func (g *Generator) generatedAnnotation() string {
	anno := fmt.Sprintf("@Generated(value = \"Autogenerated by Frugal Compiler (%s)\"", globals.Version)
	if g.Options[generatedAnnotations] != "undated" {
		anno += fmt.Sprintf(", "+"date = \"%s\"", g.time.Format("2006-1-2"))
	}
	anno += ")\n"
	return anno
}

func (g *Generator) generateAsync() bool {
	_, ok := g.Options["async"]
	return ok
}<|MERGE_RESOLUTION|>--- conflicted
+++ resolved
@@ -290,11 +290,17 @@
 		case parser.LocalEnum:
 			return "", fmt.Sprintf("%s.%s", idCtx.Enum.Name, idCtx.EnumValue.Name)
 		case parser.IncludeConstant:
-			return "", fmt.Sprintf("%s.%sConstants.%s", g.Frugal.NamespaceForInclude(idCtx.Include.Name, lang),
-				idCtx.Include.Name, idCtx.Constant.Name)
+			include := idCtx.Include.Name
+			if namespace := g.Frugal.NamespaceForInclude(include, lang); namespace != nil {
+				include = namespace.Value
+			}
+			return "", fmt.Sprintf("%s.%sConstants.%s", include, idCtx.Include.Name, idCtx.Constant.Name)
 		case parser.IncludeEnum:
-			return "", fmt.Sprintf("%s.%s.%s", g.Frugal.NamespaceForInclude(idCtx.Include.Name, lang),
-				idCtx.Enum.Name, idCtx.EnumValue.Name)
+			include := idCtx.Include.Name
+			if namespace := g.Frugal.NamespaceForInclude(include, lang); namespace != nil {
+				include = namespace.Value
+			}
+			return "", fmt.Sprintf("%s.%s.%s", include, idCtx.Enum.Name, idCtx.EnumValue.Name)
 		default:
 			panic(fmt.Sprintf("The Identifier %s has unexpected type %d", identifier, idCtx.Type))
 		}
@@ -2659,16 +2665,12 @@
 	serviceName := "F" + service.ExtendsService()
 	include := service.ExtendsInclude()
 	if include != "" {
-<<<<<<< HEAD
-		serviceName = g.Frugal.NamespaceForInclude(include, lang) + "." + serviceName
-=======
 		if namespace := g.Frugal.NamespaceForInclude(include, lang); namespace != nil {
 			include = namespace.Value
 		} else {
 			return serviceName
 		}
 		serviceName = include + "." + serviceName
->>>>>>> 0a0c8316
 	}
 	return serviceName
 }
@@ -3199,14 +3201,8 @@
 	param := t.ParamName()
 	include := t.IncludeName()
 	if include != "" {
-<<<<<<< HEAD
-		parsed := g.Frugal.ParsedIncludes[include]
-		if namespace, ok := parsed.Thrift.Namespace(lang); ok {
-			return fmt.Sprintf("%s.%s", namespace, param)
-=======
 		if namespace := g.Frugal.NamespaceForInclude(include, lang); namespace != nil {
 			return fmt.Sprintf("%s.%s", namespace.Value, param)
->>>>>>> 0a0c8316
 		}
 	}
 	return param
@@ -3256,4 +3252,13 @@
 func (g *Generator) generateAsync() bool {
 	_, ok := g.Options["async"]
 	return ok
+}
+
+var elemNum int
+
+// getElem returns a unique identifier name
+func getElem() string {
+	s := fmt.Sprintf("elem%d", elemNum)
+	elemNum++
+	return s
 }