--- conflicted
+++ resolved
@@ -228,17 +228,14 @@
             result.success = yield gen.maybe_future(self._handler([ctx, args.ASIN, args.acct]))
         except PurchasingError as error:
             result.error = error
-<<<<<<< HEAD
+        except FRateLimitException as ex:
+            with self._lock:
+                _write_application_exception(ctx, oprot, FRateLimitException.RATE_LIMIT_EXCEEDED, "buyAlbum", ex.message)
+                return
         except Exception as e:
             with self._lock:
                 _write_application_exception(ctx, oprot, TApplicationException.UNKNOWN, "buyAlbum", e.message)
             raise
-=======
-        except FRateLimitException as ex:
-            with self._lock:
-                _write_application_exception(ctx, oprot, FRateLimitException.RATE_LIMIT_EXCEEDED, "buyAlbum", ex.message)
-                return
->>>>>>> d7f395f8
         with self._lock:
             oprot.write_response_headers(ctx)
             oprot.writeMessageBegin('buyAlbum', TMessageType.REPLY, 0)
@@ -261,17 +258,14 @@
         result = enterAlbumGiveaway_result()
         try:
             result.success = yield gen.maybe_future(self._handler([ctx, args.email, args.name]))
-<<<<<<< HEAD
+        except FRateLimitException as ex:
+            with self._lock:
+                _write_application_exception(ctx, oprot, FRateLimitException.RATE_LIMIT_EXCEEDED, "enterAlbumGiveaway", ex.message)
+                return
         except Exception as e:
             with self._lock:
                 _write_application_exception(ctx, oprot, TApplicationException.UNKNOWN, "enterAlbumGiveaway", e.message)
             raise
-=======
-        except FRateLimitException as ex:
-            with self._lock:
-                _write_application_exception(ctx, oprot, FRateLimitException.RATE_LIMIT_EXCEEDED, "enterAlbumGiveaway", ex.message)
-                return
->>>>>>> d7f395f8
         with self._lock:
             oprot.write_response_headers(ctx)
             oprot.writeMessageBegin('enterAlbumGiveaway', TMessageType.REPLY, 0)
@@ -280,20 +274,11 @@
             oprot.get_transport().flush()
 
 
-<<<<<<< HEAD
 def _write_application_exception(ctx, oprot, typ, method, message):
     x = TApplicationException(type=typ, message=message)
-=======
-def _write_application_exception(ctx, oprot, type, method, message):
-    x = TApplicationException(type=type, message=message)
->>>>>>> d7f395f8
     oprot.write_response_headers(ctx)
     oprot.writeMessageBegin(method, TMessageType.EXCEPTION, 0)
     x.write(oprot)
     oprot.writeMessageEnd()
-<<<<<<< HEAD
     oprot.get_transport().flush()
-=======
-    oprot.get_transport().flush()
-
->>>>>>> d7f395f8
+
