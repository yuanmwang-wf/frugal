--- conflicted
+++ resolved
@@ -38,15 +38,9 @@
     switch (fieldID) {
       case THINGS:
         if (value == null) {
-<<<<<<< HEAD
           things = null;
         } else if (value is List<t_actual_base_dart.thing>) {
           things = value;
-=======
-          unsetThings();
-        } else {
-          this.things = value as List<t_actual_base_dart.thing>;
->>>>>>> f2938997
         }
 
         break;
