name: cross-local

size: large

run:  # local tests only, never run in Skynet
  on-promotion: false
  on-pull-request: false

contact: messaging@workiva.com

# https://dev.webfilings.org/zuul/release/311561
image: drydock-prod.workiva.org/workiva/messaging-docker-images:91007

env:
  - IN_SKYNET_CLI=true

scripts:
  - ./scripts/skynet/run_cross_skynet.sh

timeout: long

artifacts:
  - /testing/artifacts

---

name: cross

size: large

run:
  when-branch-name-is:
    - .+

requires:
  Workiva/frugal:
    - artifactory
    - release
    - pub
    - pypi

contact: messaging@workiva.com

# https://dev.webfilings.org/zuul/release/311561
image: drydock-prod.workiva.org/workiva/messaging-docker-images:91007

scripts:
  - ./scripts/skynet/run_cross_skynet.sh

timeout: long

artifacts:
<<<<<<< HEAD
=======
  - /testing/artifacts


---

name: cross-gen_with_thrift

run:
  when-branch-name-is:
    - .+

requires:
  Workiva/frugal:
    - artifactory
    - release
    - pub
    - pypi

contact: messaging@workiva.com

# https://dev.webfilings.org/zuul/release/311561
image: drydock-prod.workiva.org/workiva/messaging-docker-images:91007

scripts:
  - ./scripts/skynet/run_cross_skynet.sh -gen_with_thrift

timeout: long

artifacts:
>>>>>>> eed7c84e
  - /testing/artifacts<|MERGE_RESOLUTION|>--- conflicted
+++ resolved
@@ -50,36 +50,4 @@
 timeout: long
 
 artifacts:
-<<<<<<< HEAD
-=======
-  - /testing/artifacts
-
-
----
-
-name: cross-gen_with_thrift
-
-run:
-  when-branch-name-is:
-    - .+
-
-requires:
-  Workiva/frugal:
-    - artifactory
-    - release
-    - pub
-    - pypi
-
-contact: messaging@workiva.com
-
-# https://dev.webfilings.org/zuul/release/311561
-image: drydock-prod.workiva.org/workiva/messaging-docker-images:91007
-
-scripts:
-  - ./scripts/skynet/run_cross_skynet.sh -gen_with_thrift
-
-timeout: long
-
-artifacts:
->>>>>>> eed7c84e
   - /testing/artifacts