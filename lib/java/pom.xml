--- conflicted
+++ resolved
@@ -3,14 +3,10 @@
 
     <groupId>com.workiva</groupId>
     <artifactId>frugal</artifactId>
-<<<<<<< HEAD
-    <version>2.6.1</version>
-=======
     <version>2.7.1</version>
->>>>>>> daaed776
-
     <name>frugal</name>
     <url>https://github.com/Workiva/frugal/lib/java</url>
+
     <properties>
         <java.version>1.8</java.version>
         <jmh.version>1.13</jmh.version>
